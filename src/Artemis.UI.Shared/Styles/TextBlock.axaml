﻿<Styles xmlns="https://github.com/avaloniaui"
        xmlns:x="http://schemas.microsoft.com/winfx/2006/xaml">
    <Design.PreviewWith>
        <Border Padding="20">
            <StackPanel>
                <TextBlock Classes="h1">This is heading 1</TextBlock>
                <TextBlock Classes="h2">This is heading 2</TextBlock>
                <TextBlock Classes="h3">This is heading 3</TextBlock>
                <TextBlock Classes="h4">This is heading 4</TextBlock>
                <TextBlock Classes="h5">This is heading 5</TextBlock>
                <TextBlock Classes="h6">This is heading 6</TextBlock>
                <TextBlock Classes="subtitle">This is a subtitle</TextBlock>
                <TextBlock Classes="danger">Danger</TextBlock>
                <TextBlock Classes="warning">Warning</TextBlock>
                <TextBlock Classes="success">Success</TextBlock>
                <TextBlock Classes="info">Info</TextBlock>
            </StackPanel>
        </Border>
    </Design.PreviewWith>

    <!-- Add Styles Here -->
    <Style Selector="TextBlock.h1">
        <Setter Property="FontSize" Value="64" />
        <Setter Property="Margin" Value="0 0 0 10" />
    </Style>
    <Style Selector="TextBlock.h2">
        <Setter Property="FontSize" Value="48" />
        <Setter Property="Margin" Value="0 0 0 10" />
    </Style>
    <Style Selector="TextBlock.h3">
        <Setter Property="FontSize" Value="32" />
        <Setter Property="Margin" Value="0 0 0 10" />
    </Style>
    <Style Selector="TextBlock.h4">
        <Setter Property="FontSize" Value="24" />
        <Setter Property="Margin" Value="0 0 0 10" />
    </Style>
    <Style Selector="TextBlock.h5">
        <Setter Property="FontSize" Value="18" />
        <Setter Property="Margin" Value="0 0 0 5" />
    </Style>
    <Style Selector="TextBlock.h6">
        <Setter Property="FontSize" Value="14" />
        <Setter Property="Margin" Value="0 0 0 2" />
    </Style>
    <Style Selector="TextBlock.no-margin">
        <Setter Property="Margin" Value="0" />
    </Style>
    <Style Selector="TextBlock.subtitle">
		<Setter Property="Foreground" Value="{DynamicResource TextFillColorTertiaryBrush}" />
    </Style>
    <Style Selector="TextBlock.card-title">
        <Setter Property="FontSize" Value="15" />
        <Setter Property="FontWeight" Value="Medium" />
        <Setter Property="Margin" Value="0 25 0 5" />
    </Style>
    
    <Style Selector="Run.h1">
        <Setter Property="FontSize" Value="64" />
    </Style>
    <Style Selector="Run.h2">
        <Setter Property="FontSize" Value="48" />
    </Style>
    <Style Selector="Run.h3">
        <Setter Property="FontSize" Value="32" />
    </Style>
    <Style Selector="Run.h4">
        <Setter Property="FontSize" Value="24" />
    </Style>
    <Style Selector="Run.h5">
        <Setter Property="FontSize" Value="18" />
    </Style>
    <Style Selector="Run.h6">
        <Setter Property="FontSize" Value="14" />
    </Style>
    <Style Selector="Run.subtitle">
        <Setter Property="Foreground" Value="{DynamicResource TextFillColorTertiaryBrush}" />
    </Style>
    
<<<<<<< HEAD
    <Style Selector="TextBlock.danger">
        <Setter Property="Foreground" Value="#FF5C5C"></Setter>
    </Style>
    <Style Selector="TextBlock.warning">
        <Setter Property="Foreground" Value="#DAA520"></Setter>
    </Style>
    <Style Selector="TextBlock.success">
        <Setter Property="Foreground" Value="#12B775"></Setter>
    </Style>
    <Style Selector="TextBlock.info">
        <Setter Property="Foreground" Value="{DynamicResource AccentButtonBackground}"></Setter>
    </Style>
    
    <Style Selector="Run.danger">
        <Setter Property="Foreground" Value="#FF5C5C"></Setter>
    </Style>
    <Style Selector="Run.warning">
        <Setter Property="Foreground" Value="#DAA520"></Setter>
    </Style>
    <Style Selector="Run.success">
        <Setter Property="Foreground" Value="#12B775"></Setter>
    </Style>
    <Style Selector="Run.info">
        <Setter Property="Foreground" Value="{DynamicResource AccentButtonBackground}"></Setter>
=======
    <Style Selector="SelectableTextBlock">
        <Setter Property="SelectionBrush" Value="{DynamicResource TextControlSelectionHighlightColor}" />
>>>>>>> 5ccd1a97
    </Style>
</Styles><|MERGE_RESOLUTION|>--- conflicted
+++ resolved
@@ -1,4 +1,4 @@
-﻿<Styles xmlns="https://github.com/avaloniaui"
+<Styles xmlns="https://github.com/avaloniaui"
         xmlns:x="http://schemas.microsoft.com/winfx/2006/xaml">
     <Design.PreviewWith>
         <Border Padding="20">
@@ -77,7 +77,6 @@
         <Setter Property="Foreground" Value="{DynamicResource TextFillColorTertiaryBrush}" />
     </Style>
     
-<<<<<<< HEAD
     <Style Selector="TextBlock.danger">
         <Setter Property="Foreground" Value="#FF5C5C"></Setter>
     </Style>
@@ -102,9 +101,9 @@
     </Style>
     <Style Selector="Run.info">
         <Setter Property="Foreground" Value="{DynamicResource AccentButtonBackground}"></Setter>
-=======
+    </Style>
+    
     <Style Selector="SelectableTextBlock">
         <Setter Property="SelectionBrush" Value="{DynamicResource TextControlSelectionHighlightColor}" />
->>>>>>> 5ccd1a97
     </Style>
 </Styles>