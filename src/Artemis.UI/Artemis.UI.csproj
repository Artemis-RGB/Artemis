<Project Sdk="Microsoft.NET.Sdk">
    <Import Project="..\Artemis.props" />

    <PropertyGroup>
        <OutputType>Library</OutputType>
        <TargetFramework>net7.0</TargetFramework>
        <Nullable>enable</Nullable>
        <OutputPath>bin/</OutputPath>
        <Platforms>x64</Platforms>
    </PropertyGroup>
    
    <ItemGroup>
        <ProjectReference Include="..\Artemis.Core\Artemis.Core.csproj" />
        <ProjectReference Include="..\Artemis.UI.Shared\Artemis.UI.Shared.csproj" />
        <ProjectReference Include="..\Artemis.VisualScripting\Artemis.VisualScripting.csproj" />
        <ProjectReference Include="..\Artemis.WebClient.Updating\Artemis.WebClient.Updating.csproj" />
        <ProjectReference Include="..\Artemis.WebClient.Workshop\Artemis.WebClient.Workshop.csproj" />
    </ItemGroup>

    <ItemGroup>
        <PackageReference Include="Avalonia" Version="$(AvaloniaVersion)" />
        <PackageReference Include="Avalonia.Controls.PanAndZoom" Version="11.0.0" />
        <PackageReference Include="Avalonia.Desktop" Version="$(AvaloniaVersion)" />
        <!--Condition below is needed to remove Avalonia.Diagnostics package from build output in Release configuration.-->
        <PackageReference Condition="'$(Configuration)' == 'Debug'" Include="Avalonia.Diagnostics" Version="$(AvaloniaVersion)" />
        <PackageReference Include="Avalonia.Controls.ItemsRepeater" Version="$(AvaloniaVersion)" />
        <PackageReference Include="Avalonia.ReactiveUI" Version="$(AvaloniaVersion)" />
<<<<<<< HEAD
        <PackageReference Include="Avalonia.Skia.Lottie" Version="11.0.0" />
        <PackageReference Include="Avalonia.Xaml.Behaviors" Version="$(AvaloniaVersion)" />
=======
        <PackageReference Include="Avalonia.Xaml.Behaviors" Version="$(AvaloniaBehavioursVersion)" />
>>>>>>> 5ccd1a97
        <PackageReference Include="DryIoc.dll" Version="5.4.0" />
        <PackageReference Include="DynamicData" Version="7.13.1" />
        <PackageReference Include="FluentAvaloniaUI" Version="$(FluentAvaloniaVersion)" />
        <PackageReference Include="Flurl.Http" Version="3.2.4" />
        <PackageReference Include="Markdown.Avalonia.Tight" Version="11.0.0" />
        <PackageReference Include="Material.Icons.Avalonia" Version="2.0.1" />
        <PackageReference Include="Octopus.Octodiff" Version="2.0.261" />
        <PackageReference Include="ReactiveUI" Version="18.4.26" />
        <PackageReference Include="ReactiveUI.Validation" Version="3.1.7" />
        <PackageReference Include="RGB.NET.Core" Version="$(RGBDotNetVersion)" />
        <PackageReference Include="RGB.NET.Layout" Version="$(RGBDotNetVersion)" />
        <PackageReference Include="SkiaSharp" Version="$(SkiaSharpVersion)" />
        <PackageReference Include="Splat.DryIoc" Version="14.6.8" />
        <PackageReference Include="System.Reactive" Version="5.0.0" />
    </ItemGroup>

    <ItemGroup>
        <AvaloniaResource Include="Assets\**" />
    </ItemGroup>
</Project><|MERGE_RESOLUTION|>--- conflicted
+++ resolved
@@ -25,12 +25,8 @@
         <PackageReference Condition="'$(Configuration)' == 'Debug'" Include="Avalonia.Diagnostics" Version="$(AvaloniaVersion)" />
         <PackageReference Include="Avalonia.Controls.ItemsRepeater" Version="$(AvaloniaVersion)" />
         <PackageReference Include="Avalonia.ReactiveUI" Version="$(AvaloniaVersion)" />
-<<<<<<< HEAD
+        <PackageReference Include="Avalonia.Xaml.Behaviors" Version="$(AvaloniaBehavioursVersion)" />
         <PackageReference Include="Avalonia.Skia.Lottie" Version="11.0.0" />
-        <PackageReference Include="Avalonia.Xaml.Behaviors" Version="$(AvaloniaVersion)" />
-=======
-        <PackageReference Include="Avalonia.Xaml.Behaviors" Version="$(AvaloniaBehavioursVersion)" />
->>>>>>> 5ccd1a97
         <PackageReference Include="DryIoc.dll" Version="5.4.0" />
         <PackageReference Include="DynamicData" Version="7.13.1" />
         <PackageReference Include="FluentAvaloniaUI" Version="$(FluentAvaloniaVersion)" />
