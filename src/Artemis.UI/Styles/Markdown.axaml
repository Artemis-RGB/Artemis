--- conflicted
+++ resolved
@@ -1,18 +1,11 @@
 <Styles xmlns="https://github.com/avaloniaui"
         xmlns:x="http://schemas.microsoft.com/winfx/2006/xaml"
         xmlns:avalonia="clr-namespace:Markdown.Avalonia;assembly=Markdown.Avalonia"
-<<<<<<< HEAD
-        xmlns:ctxt="clr-namespace:ColorTextBlock.Avalonia;assembly=ColorTextBlock.Avalonia">
-    <Design.PreviewWith>
-        <avalonia:MarkdownScrollViewer>
-            Test
-=======
         xmlns:ctxt="clr-namespace:ColorTextBlock.Avalonia;assembly=ColorTextBlock.Avalonia"
         xmlns:controls="clr-namespace:Markdown.Avalonia.Controls;assembly=Markdown.Avalonia">
     <Design.PreviewWith>
         <avalonia:MarkdownScrollViewer MarkdownStyleName="FluentAvalonia">
             Markdown.Xaml support ```inline code ``` and block code.
->>>>>>> ff2e57ae
         </avalonia:MarkdownScrollViewer>
     </Design.PreviewWith>
     <Style Selector="ScrollViewer > StackPanel">
