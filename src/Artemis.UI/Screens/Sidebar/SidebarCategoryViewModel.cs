--- conflicted
+++ resolved
@@ -79,11 +79,7 @@
             Observable.FromEventPattern<ProfileConfigurationEventArgs>(x => profileCategory.ProfileConfigurationRemoved += x, x => profileCategory.ProfileConfigurationRemoved -= x)
                 .Subscribe(e => profileConfigurations.RemoveMany(profileConfigurations.Items.Where(c => c == e.EventArgs.ProfileConfiguration)))
                 .DisposeWith(d);
-<<<<<<< HEAD
-            
-=======
-
->>>>>>> e5c42ee2
+
             profileConfigurations.Edit(updater =>
             {
                 updater.Clear();
