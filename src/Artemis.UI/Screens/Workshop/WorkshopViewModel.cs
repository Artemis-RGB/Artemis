--- conflicted
+++ resolved
@@ -1,15 +1,10 @@
-﻿using System;
+using System;
 using System.Collections.ObjectModel;
 using System.Reactive;
 using System.Reactive.Linq;
 using System.Threading.Tasks;
 using Artemis.Core;
-<<<<<<< HEAD
 using Artemis.UI.Screens.Workshop.CurrentUser;
-=======
-using Artemis.UI.Shared;
-using Artemis.UI.Shared.Routing;
->>>>>>> 850038ff
 using Artemis.UI.Shared.Services;
 using Artemis.UI.Shared.Services.Builders;
 using Artemis.WebClient.Workshop;
@@ -26,57 +21,9 @@
 
     public WorkshopViewModel(IScreen hostScreen, IWorkshopClient workshopClient, CurrentUserViewModel currentUserViewModel) : base(hostScreen, "workshop")
     {
-<<<<<<< HEAD
         CurrentUserViewModel = currentUserViewModel;
         _workshopClient = workshopClient;
         DisplayName = "Workshop";
-=======
-        new ColorGradientStop(new SKColor(0xFFFF6D00), 0f),
-        new ColorGradientStop(new SKColor(0xFFFE6806), 0.2f),
-        new ColorGradientStop(new SKColor(0xFFEF1788), 0.4f),
-        new ColorGradientStop(new SKColor(0xFFEF1788), 0.6f),
-        new ColorGradientStop(new SKColor(0xFF00FCCC), 0.8f),
-        new ColorGradientStop(new SKColor(0xFF00FCCC), 1f)
-    };
-
-    private StandardCursorType _selectedCursor;
-    private double _testValue;
-    private string? _navigationPath;
-
-    public WorkshopViewModel(INotificationService notificationService, IRouter router)
-    {
-        _notificationService = notificationService;
-        _cursor = this.WhenAnyValue(vm => vm.SelectedCursor).Select(c => new Cursor(c)).ToProperty(this, vm => vm.Cursor);
-
-        DisplayName = "Workshop";
-        ShowNotification = ReactiveCommand.Create<NotificationSeverity>(ExecuteShowNotification);
-        TestNavigation = ReactiveCommand.CreateFromTask(async () => await router.Navigate(NavigationPath!), this.WhenAnyValue(vm => vm.NavigationPath).Select(p => !string.IsNullOrWhiteSpace(p)));
-    }
-
-    public ViewModelBase? TitleBarViewModel => null;
-    public ReactiveCommand<NotificationSeverity, Unit> ShowNotification { get; set; }
-    public ReactiveCommand<Unit, Unit> TestNavigation { get; set; }
-
-    public StandardCursorType SelectedCursor
-    {
-        get => _selectedCursor;
-        set => RaiseAndSetIfChanged(ref _selectedCursor, value);
-    }
-
-    public Cursor Cursor => _cursor.Value;
-
-    public string? NavigationPath
-    {
-        get => _navigationPath;
-        set => RaiseAndSetIfChanged(ref _navigationPath, value);
-    }
-
-    public ColorGradient ColorGradient
-    {
-        get => _colorGradient;
-        set => RaiseAndSetIfChanged(ref _colorGradient, value);
-    }
->>>>>>> 850038ff
 
         Task.Run(() => GetEntries());
     }
