﻿<Project Sdk="Microsoft.NET.Sdk">

    <PropertyGroup>
        <TargetFramework>net6.0</TargetFramework>
        <ImplicitUsings>enable</ImplicitUsings>
        <Nullable>enable</Nullable>
        <Platforms>x64</Platforms>
        <AllowUnsafeBlocks>true</AllowUnsafeBlocks>
    </PropertyGroup>

    <ItemGroup>
        <PackageReference Include="Avalonia" Version="0.10.18" />
        <PackageReference Include="Avalonia.ReactiveUI" Version="0.10.18" />
        <PackageReference Include="Avalonia.Xaml.Behaviors" Version="0.10.18" />
        <PackageReference Include="Ninject" Version="3.3.4" />
        <PackageReference Include="NoStringEvaluating" Version="2.2.2" />
        <PackageReference Include="ReactiveUI" Version="17.1.50" />
        <PackageReference Include="ReactiveUI.Validation" Version="2.2.1" />
        <PackageReference Include="ScreenCapture.NET" Version="1.2.0" />
<<<<<<< HEAD
        <PackageReference Include="SkiaSharp" Version="2.88.1-preview.1" />
=======
        <PackageReference Include="SkiaSharp" Version="2.88.1-preview.108" />
>>>>>>> 34799fd4
    </ItemGroup>

    <ItemGroup>
        <ProjectReference Include="..\Artemis.Core\Artemis.Core.csproj" />
        <ProjectReference Include="..\Artemis.UI.Shared\Artemis.UI.Shared.csproj" />
    </ItemGroup>

    <ItemGroup>
        <Compile Update="Nodes\Easing\Screens\EasingTypeNodeEasingView.axaml.cs">
            <DependentUpon>EasingTypeNodeEasingView.axaml</DependentUpon>
        </Compile>
        <Compile Update="Nodes\Image\Screens\CaptureScreenNodeCustomView.axaml.cs">
          <DependentUpon>CaptureScreenNodeCustomView.axaml</DependentUpon>
        </Compile>
        <Compile Update="Nodes\Static\Screens\StaticStringValueNodeCustomView.axaml.cs">
            <DependentUpon>StaticStringValueNodeCustomView.axaml</DependentUpon>
        </Compile>
        <Compile Update="Nodes\DataModel\Screens\DataModelNodeCustomView.axaml.cs">
            <DependentUpon>DataModelNodeCustomView.axaml</DependentUpon>
        </Compile>
    </ItemGroup>

</Project><|MERGE_RESOLUTION|>--- conflicted
+++ resolved
@@ -17,11 +17,7 @@
         <PackageReference Include="ReactiveUI" Version="17.1.50" />
         <PackageReference Include="ReactiveUI.Validation" Version="2.2.1" />
         <PackageReference Include="ScreenCapture.NET" Version="1.2.0" />
-<<<<<<< HEAD
-        <PackageReference Include="SkiaSharp" Version="2.88.1-preview.1" />
-=======
         <PackageReference Include="SkiaSharp" Version="2.88.1-preview.108" />
->>>>>>> 34799fd4
     </ItemGroup>
 
     <ItemGroup>
