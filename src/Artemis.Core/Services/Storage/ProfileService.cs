--- conflicted
+++ resolved
@@ -202,10 +202,6 @@
 
         using Stream? stream = profileConfiguration.Icon.GetIconStream();
         if (stream != null)
-<<<<<<< HEAD
-=======
-        {
->>>>>>> e5c42ee2
             _profileCategoryRepository.SaveProfileIconStream(profileConfiguration.Entity, stream);
     }
 
@@ -268,12 +264,7 @@
         OnProfileDeactivated(new ProfileConfigurationEventArgs(profileConfiguration));
     }
 
-<<<<<<< HEAD
-    /// <inheritdoc />
-    public void RequestDeactivation(ProfileConfiguration profileConfiguration)
-=======
     private void RequestDeactivation(ProfileConfiguration profileConfiguration)
->>>>>>> e5c42ee2
     {
         if (FocusProfile == profileConfiguration)
             throw new ArtemisCoreException("Cannot disable a profile that is being edited, that's rude");
@@ -407,11 +398,7 @@
     }
 
     /// <inheritdoc />
-<<<<<<< HEAD
-    public ProfileConfigurationExportModel ExportProfile(ProfileConfiguration profileConfiguration)
-=======
     public async Task<Stream> ExportProfile(ProfileConfiguration profileConfiguration)
->>>>>>> e5c42ee2
     {
         ProfileEntity? profileEntity = _profileRepository.Get(profileConfiguration.Entity.ProfileId);
         if (profileEntity == null)
@@ -451,12 +438,7 @@
     }
 
     /// <inheritdoc />
-<<<<<<< HEAD
-    public ProfileConfiguration ImportProfile(ProfileCategory category, ProfileConfigurationExportModel exportModel,
-        bool makeUnique, bool markAsFreshImport, string? nameAffix)
-=======
     public async Task<ProfileConfiguration> ImportProfile(Stream archiveStream, ProfileCategory category, bool makeUnique, bool markAsFreshImport, string? nameAffix)
->>>>>>> e5c42ee2
     {
         using ZipArchive archive = new(archiveStream, ZipArchiveMode.Read, true);
 
@@ -517,15 +499,12 @@
             SaveProfileConfigurationIcon(profileConfiguration);
         }
 
-<<<<<<< HEAD
         if (exportModel.ProfileImage != null)
         {
             profileConfiguration.Icon.SetIconByStream(exportModel.ProfileImage);
             SaveProfileConfigurationIcon(profileConfiguration);
         }
 
-=======
->>>>>>> e5c42ee2
         profileConfiguration.Entity.ProfileId = profileEntity.Id;
         category.AddProfileConfiguration(profileConfiguration, 0);
 
