<<<<<<< HEAD
﻿<?xml version="1.0" encoding="utf-8"?>

<configuration>
  <configSections>
    <sectionGroup name="userSettings" type="System.Configuration.UserSettingsGroup, System, Version=4.0.0.0, Culture=neutral, PublicKeyToken=b77a5c561934e089">
      <section name="Artemis.Modules.Games.RocketLeague.RocketLeague" type="System.Configuration.ClientSettingsSection, System, Version=4.0.0.0, Culture=neutral, PublicKeyToken=b77a5c561934e089" allowExeDefinition="MachineToLocalUser" requirePermission="false" />
      <section name="Artemis.Settings.Offsets" type="System.Configuration.ClientSettingsSection, System, Version=4.0.0.0, Culture=neutral, PublicKeyToken=b77a5c561934e089" allowExeDefinition="MachineToLocalUser" requirePermission="false" />
      <section name="Artemis.Modules.Games.Witcher3.Witcher3" type="System.Configuration.ClientSettingsSection, System, Version=4.0.0.0, Culture=neutral, PublicKeyToken=b77a5c561934e089" allowExeDefinition="MachineToLocalUser" requirePermission="false" />
      <section name="Artemis.Modules.Effects.AudioVisualizer.AudioVisualization" type="System.Configuration.ClientSettingsSection, System, Version=4.0.0.0, Culture=neutral, PublicKeyToken=b77a5c561934e089" allowExeDefinition="MachineToLocalUser" requirePermission="false" />
      <section name="Artemis.Modules.Games.CounterStrike.CounterStrike" type="System.Configuration.ClientSettingsSection, System, Version=4.0.0.0, Culture=neutral, PublicKeyToken=b77a5c561934e089" allowExeDefinition="MachineToLocalUser" requirePermission="false" />
      <section name="Artemis.Settings.CounterStrike" type="System.Configuration.ClientSettingsSection, System, Version=4.0.0.0, Culture=neutral, PublicKeyToken=b77a5c561934e089" allowExeDefinition="MachineToLocalUser" requirePermission="false" />
      <section name="Artemis.Settings.VolumeDisplay" type="System.Configuration.ClientSettingsSection, System, Version=4.0.0.0, Culture=neutral, PublicKeyToken=b77a5c561934e089" allowExeDefinition="MachineToLocalUser" requirePermission="false" />
      <section name="Artemis.Settings.AudioVisualization" type="System.Configuration.ClientSettingsSection, System, Version=4.0.0.0, Culture=neutral, PublicKeyToken=b77a5c561934e089" allowExeDefinition="MachineToLocalUser" requirePermission="false" />
      <section name="Artemis.Settings.RocketLeague" type="System.Configuration.ClientSettingsSection, System, Version=4.0.0.0, Culture=neutral, PublicKeyToken=b77a5c561934e089" allowExeDefinition="MachineToLocalUser" requirePermission="false" />
      <section name="Artemis.Properties.Settings" type="System.Configuration.ClientSettingsSection, System, Version=4.0.0.0, Culture=neutral, PublicKeyToken=b77a5c561934e089" allowExeDefinition="MachineToLocalUser" requirePermission="false" />
      <section name="Artemis.Settings.TypeWave" type="System.Configuration.ClientSettingsSection, System, Version=4.0.0.0, Culture=neutral, PublicKeyToken=b77a5c561934e089" allowExeDefinition="MachineToLocalUser" requirePermission="false" />
      <section name="Artemis.Settings.General" type="System.Configuration.ClientSettingsSection, System, Version=4.0.0.0, Culture=neutral, PublicKeyToken=b77a5c561934e089" allowExeDefinition="MachineToLocalUser" requirePermission="false" />
    </sectionGroup>
  </configSections>
  <connectionStrings />
  <startup>
    <supportedRuntime version="v4.0" sku=".NETFramework,Version=v4.5.2" />
  </startup>
  <userSettings>
    <Artemis.Modules.Games.RocketLeague.RocketLeague>
      <setting name="Enabled" serializeAs="String">
        <value>True</value>
      </setting>
      <setting name="MainColor" serializeAs="String">
        <value>#FFFF5000</value>
      </setting>
      <setting name="SecondaryColor" serializeAs="String">
        <value>#FFFF0000</value>
      </setting>
    </Artemis.Modules.Games.RocketLeague.RocketLeague>
    <Artemis.Settings.Offsets>
      <setting name="RocketLeague" serializeAs="String">
        <value>{"Game":"RocketLeague","GameVersion":"1.10","GameAddresses":[{"Description":"Boost","BasePointer":{"value":21998084},"Offsets":[88,1452,1780,540]}]}</value>
      </setting>
      <setting name="Witcher3" serializeAs="String">
        <value>{"Game":"Witcher3","GameVersion":"1.11","GameAddresses":[{"Description":"Sign","BasePointer":{"value":42942304},"Offsets":[40,16,32,3008]}]}</value>
      </setting>
    </Artemis.Settings.Offsets>
    <Artemis.Modules.Games.Witcher3.Witcher3>
      <setting name="Enabled" serializeAs="String">
        <value>True</value>
      </setting>
    </Artemis.Modules.Games.Witcher3.Witcher3>
    <Artemis.Modules.Effects.AudioVisualizer.AudioVisualization>
      <setting name="Sensitivity" serializeAs="String">
        <value>4</value>
      </setting>
      <setting name="Bars" serializeAs="String">
        <value>21</value>
      </setting>
      <setting name="FromBottom" serializeAs="String">
        <value>True</value>
      </setting>
      <setting name="FadeSpeed" serializeAs="String">
        <value>3</value>
      </setting>
      <setting name="TopColor" serializeAs="String">
        <value>#FFF90000</value>
      </setting>
      <setting name="MiddleColor" serializeAs="String">
        <value>#FFFF761E</value>
      </setting>
      <setting name="BottomColor" serializeAs="String">
        <value>#FF00DF00</value>
      </setting>
    </Artemis.Modules.Effects.AudioVisualizer.AudioVisualization>
    <Artemis.Modules.Games.CounterStrike.CounterStrike>
      <setting name="GameDirectory" serializeAs="String">
        <value />
      </setting>
      <setting name="AmmoEnabled" serializeAs="String">
        <value>True</value>
      </setting>
      <setting name="AmmoMainColor" serializeAs="String">
        <value>#FFFF2900</value>
      </setting>
      <setting name="AmmoSecondaryColor" serializeAs="String">
        <value>#FF26F600</value>
      </setting>
      <setting name="TeamColorEnabled" serializeAs="String">
        <value>True</value>
      </setting>
      <setting name="FlashEnabled" serializeAs="String">
        <value>True</value>
      </setting>
      <setting name="SmokeEnabled" serializeAs="String">
        <value>True</value>
      </setting>
      <setting name="LowHpEnabled" serializeAs="String">
        <value>True</value>
      </setting>
      <setting name="Enabled" serializeAs="String">
        <value>True</value>
      </setting>
    </Artemis.Modules.Games.CounterStrike.CounterStrike>
    <Artemis.Settings.CounterStrike>
      <setting name="GameDirectory" serializeAs="String">
        <value>C:\Program Files (x86)\Steam\steamapps\common\Counter-Strike Global Offensive</value>
      </setting>
      <setting name="AmmoEnabled" serializeAs="String">
        <value>True</value>
      </setting>
      <setting name="AmmoMainColor" serializeAs="String">
        <value>#FFFF2900</value>
      </setting>
      <setting name="AmmoSecondaryColor" serializeAs="String">
        <value>#FF26F600</value>
      </setting>
      <setting name="TeamColorEnabled" serializeAs="String">
        <value>True</value>
      </setting>
      <setting name="FlashEnabled" serializeAs="String">
        <value>True</value>
      </setting>
      <setting name="SmokeEnabled" serializeAs="String">
        <value>True</value>
      </setting>
      <setting name="LowHpEnabled" serializeAs="String">
        <value>True</value>
      </setting>
    </Artemis.Settings.CounterStrike>
    <Artemis.Settings.VolumeDisplay>
      <setting name="MainColor" serializeAs="String">
        <value>#FFFF2900</value>
      </setting>
      <setting name="SecondaryColor" serializeAs="String">
        <value>#FF26F600</value>
      </setting>
      <setting name="Enabled" serializeAs="String">
        <value>True</value>
      </setting>
    </Artemis.Settings.VolumeDisplay>
    <Artemis.Settings.AudioVisualization>
      <setting name="Sensitivity" serializeAs="String">
        <value>4</value>
      </setting>
      <setting name="Bars" serializeAs="String">
        <value>21</value>
      </setting>
      <setting name="Spread" serializeAs="String">
        <value>1</value>
      </setting>
      <setting name="FadeSpeed" serializeAs="String">
        <value>3</value>
      </setting>
      <setting name="MainColor" serializeAs="String">
        <value>#FF0000FF</value>
      </setting>
      <setting name="SecondaryColor" serializeAs="String">
        <value>#FF1E90FF</value>
      </setting>
    </Artemis.Settings.AudioVisualization>
    <Artemis.Settings.RocketLeague>
      <setting name="Enabled" serializeAs="String">
        <value>False</value>
      </setting>
      <setting name="MainColor" serializeAs="String">
        <value>#FFFF5000</value>
      </setting>
      <setting name="SecondaryColor" serializeAs="String">
        <value>#FFFF0000</value>
      </setting>
    </Artemis.Settings.RocketLeague>
    <Artemis.Properties.Settings>
      <setting name="LastEffect" serializeAs="String">
        <value>TypeWave</value>
      </setting>
    </Artemis.Properties.Settings>
    <Artemis.Settings.TypeWave>
      <setting name="IsRandomColors" serializeAs="String">
        <value>True</value>
      </setting>
      <setting name="WaveColor" serializeAs="String">
        <value>#FFFF0000</value>
      </setting>
      <setting name="IsShiftColors" serializeAs="String">
        <value>True</value>
      </setting>
      <setting name="ShiftColorSpeed" serializeAs="String">
        <value>20</value>
      </setting>
      <setting name="TimeToLive" serializeAs="String">
        <value>500</value>
      </setting>
      <setting name="SpreadSpeed" serializeAs="String">
        <value>4</value>
      </setting>
    </Artemis.Settings.TypeWave>
    <Artemis.Settings.General>
      <setting name="LastEffect" serializeAs="String">
        <value>TypeWave</value>
      </setting>
      <setting name="LastKeyboard" serializeAs="String">
        <value>Corsair Gaming K95 RGB</value>
      </setting>
      <setting name="EnablePointersUpdate" serializeAs="String">
        <value>True</value>
      </setting>
      <setting name="GamestatePort" serializeAs="String">
        <value>51364</value>
      </setting>
    </Artemis.Settings.General>
  </userSettings>
  <runtime>
    <assemblyBinding xmlns="urn:schemas-microsoft-com:asm.v1">
      <dependentAssembly>
        <assemblyIdentity name="Newtonsoft.Json" publicKeyToken="30ad4fe6b2a6aeed" culture="neutral" />
        <bindingRedirect oldVersion="0.0.0.0-8.0.0.0" newVersion="8.0.0.0" />
      </dependentAssembly>
      <dependentAssembly>
        <assemblyIdentity name="log4net" publicKeyToken="669e0ddf0bb1aa2a" culture="neutral" />
        <bindingRedirect oldVersion="0.0.0.0-1.2.15.0" newVersion="1.2.15.0" />
      </dependentAssembly>
      <dependentAssembly>
        <assemblyIdentity name="Caliburn.Micro" publicKeyToken="8e5891231f2ed21f" culture="neutral" />
        <bindingRedirect oldVersion="0.0.0.0-2.0.2.0" newVersion="2.0.2.0" />
      </dependentAssembly>
      <dependentAssembly>
        <assemblyIdentity name="Caliburn.Micro.Platform" publicKeyToken="8e5891231f2ed21f" culture="neutral" />
        <bindingRedirect oldVersion="0.0.0.0-2.0.2.0" newVersion="2.0.2.0" />
      </dependentAssembly>
    </assemblyBinding>
  </runtime>

=======
﻿<?xml version="1.0" encoding="utf-8"?>

<configuration>
  <configSections>
    <sectionGroup name="userSettings" type="System.Configuration.UserSettingsGroup, System, Version=4.0.0.0, Culture=neutral, PublicKeyToken=b77a5c561934e089">
      <section name="Artemis.Modules.Games.RocketLeague.RocketLeague" type="System.Configuration.ClientSettingsSection, System, Version=4.0.0.0, Culture=neutral, PublicKeyToken=b77a5c561934e089" allowExeDefinition="MachineToLocalUser" requirePermission="false" />
      <section name="Artemis.Settings.Offsets" type="System.Configuration.ClientSettingsSection, System, Version=4.0.0.0, Culture=neutral, PublicKeyToken=b77a5c561934e089" allowExeDefinition="MachineToLocalUser" requirePermission="false" />
      <section name="Artemis.Modules.Games.Witcher3.Witcher3" type="System.Configuration.ClientSettingsSection, System, Version=4.0.0.0, Culture=neutral, PublicKeyToken=b77a5c561934e089" allowExeDefinition="MachineToLocalUser" requirePermission="false" />
      <section name="Artemis.Modules.Effects.AudioVisualizer.AudioVisualization" type="System.Configuration.ClientSettingsSection, System, Version=4.0.0.0, Culture=neutral, PublicKeyToken=b77a5c561934e089" allowExeDefinition="MachineToLocalUser" requirePermission="false" />
      <section name="Artemis.Modules.Games.CounterStrike.CounterStrike" type="System.Configuration.ClientSettingsSection, System, Version=4.0.0.0, Culture=neutral, PublicKeyToken=b77a5c561934e089" allowExeDefinition="MachineToLocalUser" requirePermission="false" />
      <section name="Artemis.Settings.CounterStrike" type="System.Configuration.ClientSettingsSection, System, Version=4.0.0.0, Culture=neutral, PublicKeyToken=b77a5c561934e089" allowExeDefinition="MachineToLocalUser" requirePermission="false" />
      <section name="Artemis.Settings.VolumeDisplay" type="System.Configuration.ClientSettingsSection, System, Version=4.0.0.0, Culture=neutral, PublicKeyToken=b77a5c561934e089" allowExeDefinition="MachineToLocalUser" requirePermission="false" />
      <section name="Artemis.Settings.AudioVisualization" type="System.Configuration.ClientSettingsSection, System, Version=4.0.0.0, Culture=neutral, PublicKeyToken=b77a5c561934e089" allowExeDefinition="MachineToLocalUser" requirePermission="false" />
      <section name="Artemis.Settings.RocketLeague" type="System.Configuration.ClientSettingsSection, System, Version=4.0.0.0, Culture=neutral, PublicKeyToken=b77a5c561934e089" allowExeDefinition="MachineToLocalUser" requirePermission="false" />
      <section name="Artemis.Properties.Settings" type="System.Configuration.ClientSettingsSection, System, Version=4.0.0.0, Culture=neutral, PublicKeyToken=b77a5c561934e089" allowExeDefinition="MachineToLocalUser" requirePermission="false" />
      <section name="Artemis.Settings.TypeWave" type="System.Configuration.ClientSettingsSection, System, Version=4.0.0.0, Culture=neutral, PublicKeyToken=b77a5c561934e089" allowExeDefinition="MachineToLocalUser" requirePermission="false" />
      <section name="Artemis.Settings.General" type="System.Configuration.ClientSettingsSection, System, Version=4.0.0.0, Culture=neutral, PublicKeyToken=b77a5c561934e089" allowExeDefinition="MachineToLocalUser" requirePermission="false" />
    </sectionGroup>
  </configSections>
  <connectionStrings />
  <startup>
    <supportedRuntime version="v4.0" sku=".NETFramework,Version=v4.5.2" />
  </startup>
  <userSettings>
    <Artemis.Modules.Games.RocketLeague.RocketLeague>
      <setting name="Enabled" serializeAs="String">
        <value>True</value>
      </setting>
      <setting name="MainColor" serializeAs="String">
        <value>#FFFF5000</value>
      </setting>
      <setting name="SecondaryColor" serializeAs="String">
        <value>#FFFF0000</value>
      </setting>
    </Artemis.Modules.Games.RocketLeague.RocketLeague>
    <Artemis.Settings.Offsets>
      <setting name="RocketLeague" serializeAs="String">
        <value>{"Game":"RocketLeague","GameVersion":"1.10","GameAddresses":[{"Description":"Boost","BasePointer":{"value":21998084},"Offsets":[88,1452,1780,540]}]}</value>
      </setting>
      <setting name="Witcher3" serializeAs="String">
        <value>{"Game":"Witcher3","GameVersion":"1.11","GameAddresses":[{"Description":"Sign","BasePointer":{"value":42942304},"Offsets":[40,16,32,3008]}]}</value>
      </setting>
    </Artemis.Settings.Offsets>
    <Artemis.Modules.Games.Witcher3.Witcher3>
      <setting name="Enabled" serializeAs="String">
        <value>True</value>
      </setting>
    </Artemis.Modules.Games.Witcher3.Witcher3>
    <Artemis.Modules.Effects.AudioVisualizer.AudioVisualization>
      <setting name="Sensitivity" serializeAs="String">
        <value>4</value>
      </setting>
      <setting name="Bars" serializeAs="String">
        <value>21</value>
      </setting>
      <setting name="FromBottom" serializeAs="String">
        <value>True</value>
      </setting>
      <setting name="FadeSpeed" serializeAs="String">
        <value>3</value>
      </setting>
      <setting name="TopColor" serializeAs="String">
        <value>#FFF90000</value>
      </setting>
      <setting name="MiddleColor" serializeAs="String">
        <value>#FFFF761E</value>
      </setting>
      <setting name="BottomColor" serializeAs="String">
        <value>#FF00DF00</value>
      </setting>
    </Artemis.Modules.Effects.AudioVisualizer.AudioVisualization>
    <Artemis.Modules.Games.CounterStrike.CounterStrike>
      <setting name="GameDirectory" serializeAs="String">
        <value />
      </setting>
      <setting name="AmmoEnabled" serializeAs="String">
        <value>True</value>
      </setting>
      <setting name="AmmoMainColor" serializeAs="String">
        <value>#FFFF2900</value>
      </setting>
      <setting name="AmmoSecondaryColor" serializeAs="String">
        <value>#FF26F600</value>
      </setting>
      <setting name="TeamColorEnabled" serializeAs="String">
        <value>True</value>
      </setting>
      <setting name="FlashEnabled" serializeAs="String">
        <value>True</value>
      </setting>
      <setting name="SmokeEnabled" serializeAs="String">
        <value>True</value>
      </setting>
      <setting name="LowHpEnabled" serializeAs="String">
        <value>True</value>
      </setting>
      <setting name="Enabled" serializeAs="String">
        <value>True</value>
      </setting>
    </Artemis.Modules.Games.CounterStrike.CounterStrike>
    <Artemis.Settings.CounterStrike>
      <setting name="GameDirectory" serializeAs="String">
        <value>C:\Program Files (x86)\Steam\steamapps\common\Counter-Strike Global Offensive</value>
      </setting>
      <setting name="AmmoEnabled" serializeAs="String">
        <value>True</value>
      </setting>
      <setting name="AmmoMainColor" serializeAs="String">
        <value>#FFFF2900</value>
      </setting>
      <setting name="AmmoSecondaryColor" serializeAs="String">
        <value>#FF26F600</value>
      </setting>
      <setting name="TeamColorEnabled" serializeAs="String">
        <value>True</value>
      </setting>
      <setting name="FlashEnabled" serializeAs="String">
        <value>True</value>
      </setting>
      <setting name="SmokeEnabled" serializeAs="String">
        <value>True</value>
      </setting>
      <setting name="LowHpEnabled" serializeAs="String">
        <value>True</value>
      </setting>
    </Artemis.Settings.CounterStrike>
    <Artemis.Settings.VolumeDisplay>
      <setting name="MainColor" serializeAs="String">
        <value>#FFFF2900</value>
      </setting>
      <setting name="SecondaryColor" serializeAs="String">
        <value>#FF26F600</value>
      </setting>
      <setting name="Enabled" serializeAs="String">
        <value>True</value>
      </setting>
    </Artemis.Settings.VolumeDisplay>
    <Artemis.Settings.AudioVisualization>
      <setting name="Sensitivity" serializeAs="String">
        <value>4</value>
      </setting>
      <setting name="Bars" serializeAs="String">
        <value>21</value>
      </setting>
      <setting name="Spread" serializeAs="String">
        <value>1</value>
      </setting>
      <setting name="FadeSpeed" serializeAs="String">
        <value>3</value>
      </setting>
      <setting name="MainColor" serializeAs="String">
        <value>#FF0000FF</value>
      </setting>
      <setting name="SecondaryColor" serializeAs="String">
        <value>#FF1E90FF</value>
      </setting>
    </Artemis.Settings.AudioVisualization>
    <Artemis.Settings.RocketLeague>
      <setting name="Enabled" serializeAs="String">
        <value>False</value>
      </setting>
      <setting name="MainColor" serializeAs="String">
        <value>#FFFF5000</value>
      </setting>
      <setting name="SecondaryColor" serializeAs="String">
        <value>#FFFF0000</value>
      </setting>
    </Artemis.Settings.RocketLeague>
    <Artemis.Properties.Settings>
      <setting name="LastEffect" serializeAs="String">
        <value>TypeWave</value>
      </setting>
    </Artemis.Properties.Settings>
    <Artemis.Settings.TypeWave>
      <setting name="IsRandomColors" serializeAs="String">
        <value>True</value>
      </setting>
      <setting name="WaveColor" serializeAs="String">
        <value>#FFFF0000</value>
      </setting>
      <setting name="IsShiftColors" serializeAs="String">
        <value>True</value>
      </setting>
      <setting name="ShiftColorSpeed" serializeAs="String">
        <value>20</value>
      </setting>
      <setting name="TimeToLive" serializeAs="String">
        <value>500</value>
      </setting>
      <setting name="SpreadSpeed" serializeAs="String">
        <value>4</value>
      </setting>
    </Artemis.Settings.TypeWave>
    <Artemis.Settings.General>
      <setting name="LastEffect" serializeAs="String">
        <value>TypeWave</value>
      </setting>
      <setting name="LastKeyboard" serializeAs="String">
        <value>Corsair Gaming K95 RGB</value>
      </setting>
      <setting name="EnablePointersUpdate" serializeAs="String">
        <value>True</value>
      </setting>
      <setting name="GamestatePort" serializeAs="String">
        <value>51364</value>
      </setting>
      <setting name="Autorun" serializeAs="String">
        <value>True</value>
      </setting>
    </Artemis.Settings.General>
  </userSettings>
  <runtime>
    <assemblyBinding xmlns="urn:schemas-microsoft-com:asm.v1">
      <dependentAssembly>
        <assemblyIdentity name="Newtonsoft.Json" publicKeyToken="30ad4fe6b2a6aeed" culture="neutral" />
        <bindingRedirect oldVersion="0.0.0.0-8.0.0.0" newVersion="8.0.0.0" />
      </dependentAssembly>
      <dependentAssembly>
        <assemblyIdentity name="log4net" publicKeyToken="669e0ddf0bb1aa2a" culture="neutral" />
        <bindingRedirect oldVersion="0.0.0.0-1.2.15.0" newVersion="1.2.15.0" />
      </dependentAssembly>
      <dependentAssembly>
        <assemblyIdentity name="Caliburn.Micro" publicKeyToken="8e5891231f2ed21f" culture="neutral" />
        <bindingRedirect oldVersion="0.0.0.0-2.0.2.0" newVersion="2.0.2.0" />
      </dependentAssembly>
      <dependentAssembly>
        <assemblyIdentity name="Caliburn.Micro.Platform" publicKeyToken="8e5891231f2ed21f" culture="neutral" />
        <bindingRedirect oldVersion="0.0.0.0-2.0.2.0" newVersion="2.0.2.0" />
      </dependentAssembly>
    </assemblyBinding>
  </runtime>

>>>>>>> 944d9ef0
</configuration><|MERGE_RESOLUTION|>--- conflicted
+++ resolved
@@ -1,4 +1,3 @@
-<<<<<<< HEAD
 ﻿<?xml version="1.0" encoding="utf-8"?>
 
 <configuration>
@@ -205,6 +204,9 @@
       <setting name="GamestatePort" serializeAs="String">
         <value>51364</value>
       </setting>
+      <setting name="Autorun" serializeAs="String">
+        <value>True</value>
+      </setting>
     </Artemis.Settings.General>
   </userSettings>
   <runtime>
@@ -228,238 +230,4 @@
     </assemblyBinding>
   </runtime>
 
-=======
-﻿<?xml version="1.0" encoding="utf-8"?>
-
-<configuration>
-  <configSections>
-    <sectionGroup name="userSettings" type="System.Configuration.UserSettingsGroup, System, Version=4.0.0.0, Culture=neutral, PublicKeyToken=b77a5c561934e089">
-      <section name="Artemis.Modules.Games.RocketLeague.RocketLeague" type="System.Configuration.ClientSettingsSection, System, Version=4.0.0.0, Culture=neutral, PublicKeyToken=b77a5c561934e089" allowExeDefinition="MachineToLocalUser" requirePermission="false" />
-      <section name="Artemis.Settings.Offsets" type="System.Configuration.ClientSettingsSection, System, Version=4.0.0.0, Culture=neutral, PublicKeyToken=b77a5c561934e089" allowExeDefinition="MachineToLocalUser" requirePermission="false" />
-      <section name="Artemis.Modules.Games.Witcher3.Witcher3" type="System.Configuration.ClientSettingsSection, System, Version=4.0.0.0, Culture=neutral, PublicKeyToken=b77a5c561934e089" allowExeDefinition="MachineToLocalUser" requirePermission="false" />
-      <section name="Artemis.Modules.Effects.AudioVisualizer.AudioVisualization" type="System.Configuration.ClientSettingsSection, System, Version=4.0.0.0, Culture=neutral, PublicKeyToken=b77a5c561934e089" allowExeDefinition="MachineToLocalUser" requirePermission="false" />
-      <section name="Artemis.Modules.Games.CounterStrike.CounterStrike" type="System.Configuration.ClientSettingsSection, System, Version=4.0.0.0, Culture=neutral, PublicKeyToken=b77a5c561934e089" allowExeDefinition="MachineToLocalUser" requirePermission="false" />
-      <section name="Artemis.Settings.CounterStrike" type="System.Configuration.ClientSettingsSection, System, Version=4.0.0.0, Culture=neutral, PublicKeyToken=b77a5c561934e089" allowExeDefinition="MachineToLocalUser" requirePermission="false" />
-      <section name="Artemis.Settings.VolumeDisplay" type="System.Configuration.ClientSettingsSection, System, Version=4.0.0.0, Culture=neutral, PublicKeyToken=b77a5c561934e089" allowExeDefinition="MachineToLocalUser" requirePermission="false" />
-      <section name="Artemis.Settings.AudioVisualization" type="System.Configuration.ClientSettingsSection, System, Version=4.0.0.0, Culture=neutral, PublicKeyToken=b77a5c561934e089" allowExeDefinition="MachineToLocalUser" requirePermission="false" />
-      <section name="Artemis.Settings.RocketLeague" type="System.Configuration.ClientSettingsSection, System, Version=4.0.0.0, Culture=neutral, PublicKeyToken=b77a5c561934e089" allowExeDefinition="MachineToLocalUser" requirePermission="false" />
-      <section name="Artemis.Properties.Settings" type="System.Configuration.ClientSettingsSection, System, Version=4.0.0.0, Culture=neutral, PublicKeyToken=b77a5c561934e089" allowExeDefinition="MachineToLocalUser" requirePermission="false" />
-      <section name="Artemis.Settings.TypeWave" type="System.Configuration.ClientSettingsSection, System, Version=4.0.0.0, Culture=neutral, PublicKeyToken=b77a5c561934e089" allowExeDefinition="MachineToLocalUser" requirePermission="false" />
-      <section name="Artemis.Settings.General" type="System.Configuration.ClientSettingsSection, System, Version=4.0.0.0, Culture=neutral, PublicKeyToken=b77a5c561934e089" allowExeDefinition="MachineToLocalUser" requirePermission="false" />
-    </sectionGroup>
-  </configSections>
-  <connectionStrings />
-  <startup>
-    <supportedRuntime version="v4.0" sku=".NETFramework,Version=v4.5.2" />
-  </startup>
-  <userSettings>
-    <Artemis.Modules.Games.RocketLeague.RocketLeague>
-      <setting name="Enabled" serializeAs="String">
-        <value>True</value>
-      </setting>
-      <setting name="MainColor" serializeAs="String">
-        <value>#FFFF5000</value>
-      </setting>
-      <setting name="SecondaryColor" serializeAs="String">
-        <value>#FFFF0000</value>
-      </setting>
-    </Artemis.Modules.Games.RocketLeague.RocketLeague>
-    <Artemis.Settings.Offsets>
-      <setting name="RocketLeague" serializeAs="String">
-        <value>{"Game":"RocketLeague","GameVersion":"1.10","GameAddresses":[{"Description":"Boost","BasePointer":{"value":21998084},"Offsets":[88,1452,1780,540]}]}</value>
-      </setting>
-      <setting name="Witcher3" serializeAs="String">
-        <value>{"Game":"Witcher3","GameVersion":"1.11","GameAddresses":[{"Description":"Sign","BasePointer":{"value":42942304},"Offsets":[40,16,32,3008]}]}</value>
-      </setting>
-    </Artemis.Settings.Offsets>
-    <Artemis.Modules.Games.Witcher3.Witcher3>
-      <setting name="Enabled" serializeAs="String">
-        <value>True</value>
-      </setting>
-    </Artemis.Modules.Games.Witcher3.Witcher3>
-    <Artemis.Modules.Effects.AudioVisualizer.AudioVisualization>
-      <setting name="Sensitivity" serializeAs="String">
-        <value>4</value>
-      </setting>
-      <setting name="Bars" serializeAs="String">
-        <value>21</value>
-      </setting>
-      <setting name="FromBottom" serializeAs="String">
-        <value>True</value>
-      </setting>
-      <setting name="FadeSpeed" serializeAs="String">
-        <value>3</value>
-      </setting>
-      <setting name="TopColor" serializeAs="String">
-        <value>#FFF90000</value>
-      </setting>
-      <setting name="MiddleColor" serializeAs="String">
-        <value>#FFFF761E</value>
-      </setting>
-      <setting name="BottomColor" serializeAs="String">
-        <value>#FF00DF00</value>
-      </setting>
-    </Artemis.Modules.Effects.AudioVisualizer.AudioVisualization>
-    <Artemis.Modules.Games.CounterStrike.CounterStrike>
-      <setting name="GameDirectory" serializeAs="String">
-        <value />
-      </setting>
-      <setting name="AmmoEnabled" serializeAs="String">
-        <value>True</value>
-      </setting>
-      <setting name="AmmoMainColor" serializeAs="String">
-        <value>#FFFF2900</value>
-      </setting>
-      <setting name="AmmoSecondaryColor" serializeAs="String">
-        <value>#FF26F600</value>
-      </setting>
-      <setting name="TeamColorEnabled" serializeAs="String">
-        <value>True</value>
-      </setting>
-      <setting name="FlashEnabled" serializeAs="String">
-        <value>True</value>
-      </setting>
-      <setting name="SmokeEnabled" serializeAs="String">
-        <value>True</value>
-      </setting>
-      <setting name="LowHpEnabled" serializeAs="String">
-        <value>True</value>
-      </setting>
-      <setting name="Enabled" serializeAs="String">
-        <value>True</value>
-      </setting>
-    </Artemis.Modules.Games.CounterStrike.CounterStrike>
-    <Artemis.Settings.CounterStrike>
-      <setting name="GameDirectory" serializeAs="String">
-        <value>C:\Program Files (x86)\Steam\steamapps\common\Counter-Strike Global Offensive</value>
-      </setting>
-      <setting name="AmmoEnabled" serializeAs="String">
-        <value>True</value>
-      </setting>
-      <setting name="AmmoMainColor" serializeAs="String">
-        <value>#FFFF2900</value>
-      </setting>
-      <setting name="AmmoSecondaryColor" serializeAs="String">
-        <value>#FF26F600</value>
-      </setting>
-      <setting name="TeamColorEnabled" serializeAs="String">
-        <value>True</value>
-      </setting>
-      <setting name="FlashEnabled" serializeAs="String">
-        <value>True</value>
-      </setting>
-      <setting name="SmokeEnabled" serializeAs="String">
-        <value>True</value>
-      </setting>
-      <setting name="LowHpEnabled" serializeAs="String">
-        <value>True</value>
-      </setting>
-    </Artemis.Settings.CounterStrike>
-    <Artemis.Settings.VolumeDisplay>
-      <setting name="MainColor" serializeAs="String">
-        <value>#FFFF2900</value>
-      </setting>
-      <setting name="SecondaryColor" serializeAs="String">
-        <value>#FF26F600</value>
-      </setting>
-      <setting name="Enabled" serializeAs="String">
-        <value>True</value>
-      </setting>
-    </Artemis.Settings.VolumeDisplay>
-    <Artemis.Settings.AudioVisualization>
-      <setting name="Sensitivity" serializeAs="String">
-        <value>4</value>
-      </setting>
-      <setting name="Bars" serializeAs="String">
-        <value>21</value>
-      </setting>
-      <setting name="Spread" serializeAs="String">
-        <value>1</value>
-      </setting>
-      <setting name="FadeSpeed" serializeAs="String">
-        <value>3</value>
-      </setting>
-      <setting name="MainColor" serializeAs="String">
-        <value>#FF0000FF</value>
-      </setting>
-      <setting name="SecondaryColor" serializeAs="String">
-        <value>#FF1E90FF</value>
-      </setting>
-    </Artemis.Settings.AudioVisualization>
-    <Artemis.Settings.RocketLeague>
-      <setting name="Enabled" serializeAs="String">
-        <value>False</value>
-      </setting>
-      <setting name="MainColor" serializeAs="String">
-        <value>#FFFF5000</value>
-      </setting>
-      <setting name="SecondaryColor" serializeAs="String">
-        <value>#FFFF0000</value>
-      </setting>
-    </Artemis.Settings.RocketLeague>
-    <Artemis.Properties.Settings>
-      <setting name="LastEffect" serializeAs="String">
-        <value>TypeWave</value>
-      </setting>
-    </Artemis.Properties.Settings>
-    <Artemis.Settings.TypeWave>
-      <setting name="IsRandomColors" serializeAs="String">
-        <value>True</value>
-      </setting>
-      <setting name="WaveColor" serializeAs="String">
-        <value>#FFFF0000</value>
-      </setting>
-      <setting name="IsShiftColors" serializeAs="String">
-        <value>True</value>
-      </setting>
-      <setting name="ShiftColorSpeed" serializeAs="String">
-        <value>20</value>
-      </setting>
-      <setting name="TimeToLive" serializeAs="String">
-        <value>500</value>
-      </setting>
-      <setting name="SpreadSpeed" serializeAs="String">
-        <value>4</value>
-      </setting>
-    </Artemis.Settings.TypeWave>
-    <Artemis.Settings.General>
-      <setting name="LastEffect" serializeAs="String">
-        <value>TypeWave</value>
-      </setting>
-      <setting name="LastKeyboard" serializeAs="String">
-        <value>Corsair Gaming K95 RGB</value>
-      </setting>
-      <setting name="EnablePointersUpdate" serializeAs="String">
-        <value>True</value>
-      </setting>
-      <setting name="GamestatePort" serializeAs="String">
-        <value>51364</value>
-      </setting>
-      <setting name="Autorun" serializeAs="String">
-        <value>True</value>
-      </setting>
-    </Artemis.Settings.General>
-  </userSettings>
-  <runtime>
-    <assemblyBinding xmlns="urn:schemas-microsoft-com:asm.v1">
-      <dependentAssembly>
-        <assemblyIdentity name="Newtonsoft.Json" publicKeyToken="30ad4fe6b2a6aeed" culture="neutral" />
-        <bindingRedirect oldVersion="0.0.0.0-8.0.0.0" newVersion="8.0.0.0" />
-      </dependentAssembly>
-      <dependentAssembly>
-        <assemblyIdentity name="log4net" publicKeyToken="669e0ddf0bb1aa2a" culture="neutral" />
-        <bindingRedirect oldVersion="0.0.0.0-1.2.15.0" newVersion="1.2.15.0" />
-      </dependentAssembly>
-      <dependentAssembly>
-        <assemblyIdentity name="Caliburn.Micro" publicKeyToken="8e5891231f2ed21f" culture="neutral" />
-        <bindingRedirect oldVersion="0.0.0.0-2.0.2.0" newVersion="2.0.2.0" />
-      </dependentAssembly>
-      <dependentAssembly>
-        <assemblyIdentity name="Caliburn.Micro.Platform" publicKeyToken="8e5891231f2ed21f" culture="neutral" />
-        <bindingRedirect oldVersion="0.0.0.0-2.0.2.0" newVersion="2.0.2.0" />
-      </dependentAssembly>
-    </assemblyBinding>
-  </runtime>
-
->>>>>>> 944d9ef0
 </configuration>