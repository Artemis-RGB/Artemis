--- conflicted
+++ resolved
@@ -1,4 +1,3 @@
-<<<<<<< HEAD
 ﻿<?xml version="1.0" encoding="utf-8"?>
 <Project ToolsVersion="14.0" DefaultTargets="Build" xmlns="http://schemas.microsoft.com/developer/msbuild/2003">
   <Import Project="$(MSBuildExtensionsPath)\$(MSBuildToolsVersion)\Microsoft.Common.props" Condition="Exists('$(MSBuildExtensionsPath)\$(MSBuildToolsVersion)\Microsoft.Common.props')" />
@@ -79,11 +78,15 @@
   </PropertyGroup>
   <ItemGroup>
     <Reference Include="Caliburn.Micro, Version=2.0.2.0, Culture=neutral, PublicKeyToken=8e5891231f2ed21f, processorArchitecture=MSIL">
-      <HintPath>..\packages\Caliburn.Micro.Core.2.0.2\lib\net45\Caliburn.Micro.dll</HintPath>
+      <HintPath>..\packages\Caliburn.Micro.Core.3.0.0-beta2\lib\net45\Caliburn.Micro.dll</HintPath>
       <Private>True</Private>
     </Reference>
     <Reference Include="Caliburn.Micro.Platform, Version=2.0.2.0, Culture=neutral, PublicKeyToken=8e5891231f2ed21f, processorArchitecture=MSIL">
-      <HintPath>..\packages\Caliburn.Micro.2.0.2\lib\net45\Caliburn.Micro.Platform.dll</HintPath>
+      <HintPath>..\packages\Caliburn.Micro.3.0.0-beta2\lib\net45\Caliburn.Micro.Platform.dll</HintPath>
+      <Private>True</Private>
+    </Reference>
+    <Reference Include="Caliburn.Micro.Platform.Core, Version=2.0.2.0, Culture=neutral, PublicKeyToken=8e5891231f2ed21f, processorArchitecture=MSIL">
+      <HintPath>..\packages\Caliburn.Micro.3.0.0-beta2\lib\net45\Caliburn.Micro.Platform.Core.dll</HintPath>
       <Private>True</Private>
     </Reference>
     <Reference Include="Corale.Colore, Version=3.0.2.0, Culture=neutral, processorArchitecture=MSIL">
@@ -94,12 +97,12 @@
       <HintPath>..\packages\CUE.NET.1.0.0\lib\net45\CUE.NET.dll</HintPath>
       <Private>True</Private>
     </Reference>
-    <Reference Include="log4net, Version=1.2.14.0, Culture=neutral, PublicKeyToken=669e0ddf0bb1aa2a, processorArchitecture=MSIL">
-      <HintPath>..\packages\log4net.2.0.4\lib\net45-full\log4net.dll</HintPath>
-      <Private>True</Private>
-    </Reference>
-    <Reference Include="MahApps.Metro, Version=1.1.2.0, Culture=neutral, PublicKeyToken=f4fb5a3c4d1e5b4f, processorArchitecture=MSIL">
-      <HintPath>..\packages\MahApps.Metro.1.1.2.0\lib\net45\MahApps.Metro.dll</HintPath>
+    <Reference Include="log4net, Version=1.2.15.0, Culture=neutral, PublicKeyToken=669e0ddf0bb1aa2a, processorArchitecture=MSIL">
+      <HintPath>..\packages\log4net.2.0.5\lib\net45-full\log4net.dll</HintPath>
+      <Private>True</Private>
+    </Reference>
+    <Reference Include="MahApps.Metro, Version=1.3.0.17, Culture=neutral, processorArchitecture=MSIL">
+      <HintPath>..\packages\MahApps.Metro.1.3.0-ALPHA017\lib\net45\MahApps.Metro.dll</HintPath>
       <Private>True</Private>
     </Reference>
     <Reference Include="Microsoft.QualityTools.Testing.Fakes, Version=12.0.0.0, Culture=neutral, PublicKeyToken=b03f5f7f11d50a3a, processorArchitecture=MSIL">
@@ -114,8 +117,8 @@
       <HintPath>..\packages\NAudio.1.7.3\lib\net35\NAudio.dll</HintPath>
       <Private>True</Private>
     </Reference>
-    <Reference Include="Newtonsoft.Json, Version=7.0.0.0, Culture=neutral, PublicKeyToken=30ad4fe6b2a6aeed, processorArchitecture=MSIL">
-      <HintPath>..\packages\Newtonsoft.Json.7.0.1\lib\net45\Newtonsoft.Json.dll</HintPath>
+    <Reference Include="Newtonsoft.Json, Version=8.0.0.0, Culture=neutral, PublicKeyToken=30ad4fe6b2a6aeed, processorArchitecture=MSIL">
+      <HintPath>..\packages\Newtonsoft.Json.8.0.2\lib\net45\Newtonsoft.Json.dll</HintPath>
       <Private>True</Private>
     </Reference>
     <Reference Include="Open.WinKeyboardHook, Version=1.0.10.0, Culture=neutral, processorArchitecture=MSIL">
@@ -129,7 +132,7 @@
     <Reference Include="System.Web" />
     <Reference Include="System.Windows.Forms" />
     <Reference Include="System.Windows.Interactivity, Version=4.5.0.0, Culture=neutral, PublicKeyToken=31bf3856ad364e35, processorArchitecture=MSIL">
-      <HintPath>..\packages\MahApps.Metro.1.1.2.0\lib\net45\System.Windows.Interactivity.dll</HintPath>
+      <HintPath>..\packages\MahApps.Metro.1.3.0-ALPHA017\lib\net45\System.Windows.Interactivity.dll</HintPath>
       <Private>True</Private>
     </Reference>
     <Reference Include="System.Xml" />
@@ -148,28 +151,28 @@
     <Reference Include="WindowsBase" />
     <Reference Include="PresentationCore" />
     <Reference Include="PresentationFramework" />
-    <Reference Include="Xceed.Wpf.AvalonDock, Version=2.5.0.0, Culture=neutral, PublicKeyToken=3e4669d2f30244f4, processorArchitecture=MSIL">
-      <HintPath>..\packages\Extended.Wpf.Toolkit.2.5\lib\net40\Xceed.Wpf.AvalonDock.dll</HintPath>
-      <Private>True</Private>
-    </Reference>
-    <Reference Include="Xceed.Wpf.AvalonDock.Themes.Aero, Version=2.5.0.0, Culture=neutral, PublicKeyToken=3e4669d2f30244f4, processorArchitecture=MSIL">
-      <HintPath>..\packages\Extended.Wpf.Toolkit.2.5\lib\net40\Xceed.Wpf.AvalonDock.Themes.Aero.dll</HintPath>
-      <Private>True</Private>
-    </Reference>
-    <Reference Include="Xceed.Wpf.AvalonDock.Themes.Metro, Version=2.5.0.0, Culture=neutral, PublicKeyToken=3e4669d2f30244f4, processorArchitecture=MSIL">
-      <HintPath>..\packages\Extended.Wpf.Toolkit.2.5\lib\net40\Xceed.Wpf.AvalonDock.Themes.Metro.dll</HintPath>
-      <Private>True</Private>
-    </Reference>
-    <Reference Include="Xceed.Wpf.AvalonDock.Themes.VS2010, Version=2.5.0.0, Culture=neutral, PublicKeyToken=3e4669d2f30244f4, processorArchitecture=MSIL">
-      <HintPath>..\packages\Extended.Wpf.Toolkit.2.5\lib\net40\Xceed.Wpf.AvalonDock.Themes.VS2010.dll</HintPath>
-      <Private>True</Private>
-    </Reference>
-    <Reference Include="Xceed.Wpf.DataGrid, Version=2.5.0.0, Culture=neutral, PublicKeyToken=3e4669d2f30244f4, processorArchitecture=MSIL">
-      <HintPath>..\packages\Extended.Wpf.Toolkit.2.5\lib\net40\Xceed.Wpf.DataGrid.dll</HintPath>
-      <Private>True</Private>
-    </Reference>
-    <Reference Include="Xceed.Wpf.Toolkit, Version=2.5.0.0, Culture=neutral, PublicKeyToken=3e4669d2f30244f4, processorArchitecture=MSIL">
-      <HintPath>..\packages\Extended.Wpf.Toolkit.2.5\lib\net40\Xceed.Wpf.Toolkit.dll</HintPath>
+    <Reference Include="Xceed.Wpf.AvalonDock, Version=2.6.0.0, Culture=neutral, PublicKeyToken=3e4669d2f30244f4, processorArchitecture=MSIL">
+      <HintPath>..\packages\Extended.Wpf.Toolkit.2.6\lib\net40\Xceed.Wpf.AvalonDock.dll</HintPath>
+      <Private>True</Private>
+    </Reference>
+    <Reference Include="Xceed.Wpf.AvalonDock.Themes.Aero, Version=2.6.0.0, Culture=neutral, PublicKeyToken=3e4669d2f30244f4, processorArchitecture=MSIL">
+      <HintPath>..\packages\Extended.Wpf.Toolkit.2.6\lib\net40\Xceed.Wpf.AvalonDock.Themes.Aero.dll</HintPath>
+      <Private>True</Private>
+    </Reference>
+    <Reference Include="Xceed.Wpf.AvalonDock.Themes.Metro, Version=2.6.0.0, Culture=neutral, PublicKeyToken=3e4669d2f30244f4, processorArchitecture=MSIL">
+      <HintPath>..\packages\Extended.Wpf.Toolkit.2.6\lib\net40\Xceed.Wpf.AvalonDock.Themes.Metro.dll</HintPath>
+      <Private>True</Private>
+    </Reference>
+    <Reference Include="Xceed.Wpf.AvalonDock.Themes.VS2010, Version=2.6.0.0, Culture=neutral, PublicKeyToken=3e4669d2f30244f4, processorArchitecture=MSIL">
+      <HintPath>..\packages\Extended.Wpf.Toolkit.2.6\lib\net40\Xceed.Wpf.AvalonDock.Themes.VS2010.dll</HintPath>
+      <Private>True</Private>
+    </Reference>
+    <Reference Include="Xceed.Wpf.DataGrid, Version=2.6.0.0, Culture=neutral, PublicKeyToken=3e4669d2f30244f4, processorArchitecture=MSIL">
+      <HintPath>..\packages\Extended.Wpf.Toolkit.2.6\lib\net40\Xceed.Wpf.DataGrid.dll</HintPath>
+      <Private>True</Private>
+    </Reference>
+    <Reference Include="Xceed.Wpf.Toolkit, Version=2.6.0.0, Culture=neutral, PublicKeyToken=3e4669d2f30244f4, processorArchitecture=MSIL">
+      <HintPath>..\packages\Extended.Wpf.Toolkit.2.6\lib\net40\Xceed.Wpf.Toolkit.dll</HintPath>
       <Private>True</Private>
     </Reference>
   </ItemGroup>
@@ -474,486 +477,6 @@
     </PropertyGroup>
     <Error Condition="!Exists('..\packages\CUE.NET.1.0.0\build\net45\CUE.NET.targets')" Text="$([System.String]::Format('$(ErrorText)', '..\packages\CUE.NET.1.0.0\build\net45\CUE.NET.targets'))" />
   </Target>
-=======
-﻿<?xml version="1.0" encoding="utf-8"?>
-<Project ToolsVersion="14.0" DefaultTargets="Build" xmlns="http://schemas.microsoft.com/developer/msbuild/2003">
-  <Import Project="$(MSBuildExtensionsPath)\$(MSBuildToolsVersion)\Microsoft.Common.props" Condition="Exists('$(MSBuildExtensionsPath)\$(MSBuildToolsVersion)\Microsoft.Common.props')" />
-  <PropertyGroup>
-    <Configuration Condition=" '$(Configuration)' == '' ">Debug</Configuration>
-    <Platform Condition=" '$(Platform)' == '' ">AnyCPU</Platform>
-    <ProjectGuid>{ED9997A2-E54C-4E9F-9350-62BE672C3ABE}</ProjectGuid>
-    <OutputType>WinExe</OutputType>
-    <AppDesignerFolder>Properties</AppDesignerFolder>
-    <RootNamespace>Artemis</RootNamespace>
-    <AssemblyName>Artemis</AssemblyName>
-    <TargetFrameworkVersion>v4.5.2</TargetFrameworkVersion>
-    <FileAlignment>512</FileAlignment>
-    <ProjectTypeGuids>{60dc8134-eba5-43b8-bcc9-bb4bc16c2548};{FAE04EC0-301F-11D3-BF4B-00C04F79EFBC}</ProjectTypeGuids>
-    <WarningLevel>4</WarningLevel>
-    <AutoGenerateBindingRedirects>true</AutoGenerateBindingRedirects>
-    <SccProjectName>
-    </SccProjectName>
-    <SccLocalPath>
-    </SccLocalPath>
-    <SccAuxPath>
-    </SccAuxPath>
-    <SccProvider>
-    </SccProvider>
-    <IsWebBootstrapper>false</IsWebBootstrapper>
-    <PublishUrl>C:\Users\spoin\Desktop\Artemis builds\</PublishUrl>
-    <Install>true</Install>
-    <InstallFrom>Disk</InstallFrom>
-    <UpdateEnabled>false</UpdateEnabled>
-    <UpdateMode>Foreground</UpdateMode>
-    <UpdateInterval>7</UpdateInterval>
-    <UpdateIntervalUnits>Days</UpdateIntervalUnits>
-    <UpdatePeriodically>false</UpdatePeriodically>
-    <UpdateRequired>false</UpdateRequired>
-    <MapFileExtensions>true</MapFileExtensions>
-    <ApplicationRevision>0</ApplicationRevision>
-    <ApplicationVersion>1.0.0.0</ApplicationVersion>
-    <UseApplicationTrust>false</UseApplicationTrust>
-    <PublishWizardCompleted>true</PublishWizardCompleted>
-    <BootstrapperEnabled>true</BootstrapperEnabled>
-    <NuGetPackageImportStamp>
-    </NuGetPackageImportStamp>
-  </PropertyGroup>
-  <PropertyGroup Condition=" '$(Configuration)|$(Platform)' == 'Debug|AnyCPU' ">
-    <PlatformTarget>x64</PlatformTarget>
-    <DebugSymbols>true</DebugSymbols>
-    <DebugType>full</DebugType>
-    <Optimize>false</Optimize>
-    <OutputPath>bin\Debug\</OutputPath>
-    <DefineConstants>DEBUG;TRACE</DefineConstants>
-    <ErrorReport>prompt</ErrorReport>
-    <WarningLevel>4</WarningLevel>
-    <Prefer32Bit>false</Prefer32Bit>
-  </PropertyGroup>
-  <PropertyGroup Condition=" '$(Configuration)|$(Platform)' == 'Release|AnyCPU' ">
-    <PlatformTarget>AnyCPU</PlatformTarget>
-    <DebugType>pdbonly</DebugType>
-    <Optimize>true</Optimize>
-    <OutputPath>bin\Release\</OutputPath>
-    <DefineConstants>TRACE</DefineConstants>
-    <ErrorReport>prompt</ErrorReport>
-    <WarningLevel>4</WarningLevel>
-  </PropertyGroup>
-  <PropertyGroup>
-    <ManifestCertificateThumbprint>EAC088BE27A2DE790AE6F37A020409F4A1B5EC0E</ManifestCertificateThumbprint>
-  </PropertyGroup>
-  <PropertyGroup>
-    <ManifestKeyFile>Artemis_TemporaryKey.pfx</ManifestKeyFile>
-  </PropertyGroup>
-  <PropertyGroup>
-    <GenerateManifests>true</GenerateManifests>
-  </PropertyGroup>
-  <PropertyGroup>
-    <SignManifests>false</SignManifests>
-  </PropertyGroup>
-  <PropertyGroup>
-    <ApplicationIcon>logo.ico</ApplicationIcon>
-  </PropertyGroup>
-  <ItemGroup>
-    <Reference Include="Caliburn.Micro, Version=2.0.2.0, Culture=neutral, PublicKeyToken=8e5891231f2ed21f, processorArchitecture=MSIL">
-      <HintPath>..\packages\Caliburn.Micro.Core.3.0.0-beta2\lib\net45\Caliburn.Micro.dll</HintPath>
-      <Private>True</Private>
-    </Reference>
-    <Reference Include="Caliburn.Micro.Platform, Version=2.0.2.0, Culture=neutral, PublicKeyToken=8e5891231f2ed21f, processorArchitecture=MSIL">
-      <HintPath>..\packages\Caliburn.Micro.3.0.0-beta2\lib\net45\Caliburn.Micro.Platform.dll</HintPath>
-      <Private>True</Private>
-    </Reference>
-    <Reference Include="Caliburn.Micro.Platform.Core, Version=2.0.2.0, Culture=neutral, PublicKeyToken=8e5891231f2ed21f, processorArchitecture=MSIL">
-      <HintPath>..\packages\Caliburn.Micro.3.0.0-beta2\lib\net45\Caliburn.Micro.Platform.Core.dll</HintPath>
-      <Private>True</Private>
-    </Reference>
-    <Reference Include="Corale.Colore, Version=3.0.2.0, Culture=neutral, processorArchitecture=MSIL">
-      <HintPath>..\packages\Colore.3.0.2\lib\net35\Corale.Colore.dll</HintPath>
-      <Private>True</Private>
-    </Reference>
-    <Reference Include="CUE.NET, Version=1.0.0.0, Culture=neutral, processorArchitecture=MSIL">
-      <HintPath>..\packages\CUE.NET.1.0.0\lib\net45\CUE.NET.dll</HintPath>
-      <Private>True</Private>
-    </Reference>
-    <Reference Include="log4net, Version=1.2.15.0, Culture=neutral, PublicKeyToken=669e0ddf0bb1aa2a, processorArchitecture=MSIL">
-      <HintPath>..\packages\log4net.2.0.5\lib\net45-full\log4net.dll</HintPath>
-      <Private>True</Private>
-    </Reference>
-    <Reference Include="MahApps.Metro, Version=1.3.0.17, Culture=neutral, processorArchitecture=MSIL">
-      <HintPath>..\packages\MahApps.Metro.1.3.0-ALPHA017\lib\net45\MahApps.Metro.dll</HintPath>
-      <Private>True</Private>
-    </Reference>
-    <Reference Include="Microsoft.QualityTools.Testing.Fakes, Version=12.0.0.0, Culture=neutral, PublicKeyToken=b03f5f7f11d50a3a, processorArchitecture=MSIL">
-      <SpecificVersion>False</SpecificVersion>
-    </Reference>
-    <Reference Include="MyMemory-x64, Version=1.0.5741.3998, Culture=neutral, processorArchitecture=AMD64">
-      <SpecificVersion>False</SpecificVersion>
-      <HintPath>.\MyMemory-x64.dll</HintPath>
-      <EmbedInteropTypes>False</EmbedInteropTypes>
-    </Reference>
-    <Reference Include="NAudio, Version=1.7.3.0, Culture=neutral, processorArchitecture=MSIL">
-      <HintPath>..\packages\NAudio.1.7.3\lib\net35\NAudio.dll</HintPath>
-      <Private>True</Private>
-    </Reference>
-    <Reference Include="Newtonsoft.Json, Version=8.0.0.0, Culture=neutral, PublicKeyToken=30ad4fe6b2a6aeed, processorArchitecture=MSIL">
-      <HintPath>..\packages\Newtonsoft.Json.8.0.2\lib\net45\Newtonsoft.Json.dll</HintPath>
-      <Private>True</Private>
-    </Reference>
-    <Reference Include="Open.WinKeyboardHook, Version=1.0.10.0, Culture=neutral, processorArchitecture=MSIL">
-      <HintPath>..\packages\Open.WinKeyboardHook.1.0.10.0\lib\net45\Open.WinKeyboardHook.dll</HintPath>
-      <Private>True</Private>
-    </Reference>
-    <Reference Include="System" />
-    <Reference Include="System.Data" />
-    <Reference Include="System.Drawing" />
-    <Reference Include="System.Runtime.Serialization" />
-    <Reference Include="System.Web" />
-    <Reference Include="System.Windows.Forms" />
-    <Reference Include="System.Windows.Interactivity, Version=4.5.0.0, Culture=neutral, PublicKeyToken=31bf3856ad364e35, processorArchitecture=MSIL">
-      <HintPath>..\packages\MahApps.Metro.1.3.0-ALPHA017\lib\net45\System.Windows.Interactivity.dll</HintPath>
-      <Private>True</Private>
-    </Reference>
-    <Reference Include="System.Xml" />
-    <Reference Include="Microsoft.CSharp" />
-    <Reference Include="System.Core" />
-    <Reference Include="System.Xml.Linq" />
-    <Reference Include="System.Data.DataSetExtensions" />
-    <Reference Include="System.Net.Http" />
-    <Reference Include="System.Xaml">
-      <RequiredTargetFramework>4.0</RequiredTargetFramework>
-    </Reference>
-    <Reference Include="VioletTape.WpfExceptionViewer, Version=1.0.0.0, Culture=neutral, PublicKeyToken=bfd09609f6784d58, processorArchitecture=MSIL">
-      <HintPath>..\packages\WpfExceptionViewer.1.0.0.0\lib\VioletTape.WpfExceptionViewer.dll</HintPath>
-      <Private>True</Private>
-    </Reference>
-    <Reference Include="WindowsBase" />
-    <Reference Include="PresentationCore" />
-    <Reference Include="PresentationFramework" />
-    <Reference Include="Xceed.Wpf.AvalonDock, Version=2.6.0.0, Culture=neutral, PublicKeyToken=3e4669d2f30244f4, processorArchitecture=MSIL">
-      <HintPath>..\packages\Extended.Wpf.Toolkit.2.6\lib\net40\Xceed.Wpf.AvalonDock.dll</HintPath>
-      <Private>True</Private>
-    </Reference>
-    <Reference Include="Xceed.Wpf.AvalonDock.Themes.Aero, Version=2.6.0.0, Culture=neutral, PublicKeyToken=3e4669d2f30244f4, processorArchitecture=MSIL">
-      <HintPath>..\packages\Extended.Wpf.Toolkit.2.6\lib\net40\Xceed.Wpf.AvalonDock.Themes.Aero.dll</HintPath>
-      <Private>True</Private>
-    </Reference>
-    <Reference Include="Xceed.Wpf.AvalonDock.Themes.Metro, Version=2.6.0.0, Culture=neutral, PublicKeyToken=3e4669d2f30244f4, processorArchitecture=MSIL">
-      <HintPath>..\packages\Extended.Wpf.Toolkit.2.6\lib\net40\Xceed.Wpf.AvalonDock.Themes.Metro.dll</HintPath>
-      <Private>True</Private>
-    </Reference>
-    <Reference Include="Xceed.Wpf.AvalonDock.Themes.VS2010, Version=2.6.0.0, Culture=neutral, PublicKeyToken=3e4669d2f30244f4, processorArchitecture=MSIL">
-      <HintPath>..\packages\Extended.Wpf.Toolkit.2.6\lib\net40\Xceed.Wpf.AvalonDock.Themes.VS2010.dll</HintPath>
-      <Private>True</Private>
-    </Reference>
-    <Reference Include="Xceed.Wpf.DataGrid, Version=2.6.0.0, Culture=neutral, PublicKeyToken=3e4669d2f30244f4, processorArchitecture=MSIL">
-      <HintPath>..\packages\Extended.Wpf.Toolkit.2.6\lib\net40\Xceed.Wpf.DataGrid.dll</HintPath>
-      <Private>True</Private>
-    </Reference>
-    <Reference Include="Xceed.Wpf.Toolkit, Version=2.6.0.0, Culture=neutral, PublicKeyToken=3e4669d2f30244f4, processorArchitecture=MSIL">
-      <HintPath>..\packages\Extended.Wpf.Toolkit.2.6\lib\net40\Xceed.Wpf.Toolkit.dll</HintPath>
-      <Private>True</Private>
-    </Reference>
-  </ItemGroup>
-  <ItemGroup>
-    <ApplicationDefinition Include="App.xaml">
-      <Generator>MSBuild:Compile</Generator>
-      <SubType>Designer</SubType>
-    </ApplicationDefinition>
-    <Compile Include="App.xaml.cs">
-      <DependentUpon>App.xaml</DependentUpon>
-      <SubType>Code</SubType>
-    </Compile>
-    <Compile Include="AppBootStrapper.cs" />
-    <Compile Include="Events\ChangeActiveEffect.cs" />
-    <Compile Include="Events\ChangeBitmap.cs" />
-    <Compile Include="KeyboardProviders\Corsair\K70.cs" />
-    <Compile Include="KeyboardProviders\Corsair\K95.cs" />
-    <Compile Include="KeyboardProviders\KeyboardProvider.cs" />
-    <Compile Include="KeyboardProviders\Logitech\Orion.cs" />
-    <Compile Include="KeyboardProviders\Logitech\Utilities\KeyboardNames.cs" />
-    <Compile Include="KeyboardProviders\Logitech\Utilities\KeyMap.cs" />
-    <Compile Include="KeyboardProviders\Logitech\Utilities\LogitechGSDK.cs" />
-    <Compile Include="KeyboardProviders\Logitech\Utilities\OrionUtilities.cs" />
-    <Compile Include="KeyboardProviders\ProviderHelper.cs" />
-    <Compile Include="KeyboardProviders\Razer\BlackWidow.cs" />
-    <Compile Include="KeyboardProviders\Razer\Utilities\RazerUtilities.cs" />
-    <Compile Include="Models\EffectModel.cs" />
-    <Compile Include="Models\GamePointersCollectionModel.cs" />
-    <Compile Include="Modules\Effects\AudioVisualizer\AudioVisualization.Designer.cs">
-      <DependentUpon>AudioVisualization.settings</DependentUpon>
-      <AutoGen>True</AutoGen>
-      <DesignTimeSharedInput>True</DesignTimeSharedInput>
-    </Compile>
-    <Compile Include="Modules\Effects\AudioVisualizer\AudioVisualizerModel.cs" />
-    <Compile Include="Modules\Effects\Debug\DebugEffectModel.cs" />
-    <Compile Include="Modules\Effects\TypeHole\TypeHoleModel.cs" />
-    <Compile Include="Modules\Effects\TypeWave\TypeWave.Designer.cs">
-      <DependentUpon>TypeWave.settings</DependentUpon>
-      <AutoGen>True</AutoGen>
-      <DesignTimeSharedInput>True</DesignTimeSharedInput>
-    </Compile>
-    <Compile Include="Modules\Effects\TypeWave\TypeWaveModel.cs" />
-    <Compile Include="Models\GameModel.cs" />
-    <Compile Include="Modules\Games\CounterStrike\CounterStrike.Designer.cs">
-      <DependentUpon>CounterStrike.settings</DependentUpon>
-      <AutoGen>True</AutoGen>
-      <DesignTimeSharedInput>True</DesignTimeSharedInput>
-    </Compile>
-    <Compile Include="Modules\Games\CounterStrike\CounterStrikeModel.cs" />
-    <Compile Include="Modules\Games\CounterStrike\CounterStrikeSettings.cs" />
-    <Compile Include="Modules\Games\RocketLeague\RocketLeague.Designer.cs">
-      <DependentUpon>RocketLeague.settings</DependentUpon>
-      <AutoGen>True</AutoGen>
-      <DesignTimeSharedInput>True</DesignTimeSharedInput>
-    </Compile>
-    <Compile Include="Modules\Games\RocketLeague\RocketLeagueModel.cs" />
-    <Compile Include="Modules\Games\Witcher3\Witcher3.Designer.cs">
-      <AutoGen>True</AutoGen>
-      <DesignTimeSharedInput>True</DesignTimeSharedInput>
-      <DependentUpon>Witcher3.settings</DependentUpon>
-    </Compile>
-    <Compile Include="Modules\Games\Witcher3\Witcher3Model.cs" />
-    <Compile Include="Models\MainModel.cs" />
-    <Compile Include="Models\OverlayModel.cs" />
-    <Compile Include="Modules\Overlays\VolumeDisplay\VolumeDisplay.cs" />
-    <Compile Include="Modules\Overlays\VolumeDisplay\VolumeDisplay.Designer.cs">
-      <DependentUpon>VolumeDisplay.settings</DependentUpon>
-      <AutoGen>True</AutoGen>
-      <DesignTimeSharedInput>True</DesignTimeSharedInput>
-    </Compile>
-    <Compile Include="Modules\Overlays\VolumeDisplay\VolumeDisplayModel.cs" />
-    <Compile Include="Modules\Effects\AudioVisualizer\AudioVisualizerSettings.cs" />
-    <Compile Include="Modules\Effects\Debug\DebugEffectSettings.cs" />
-    <Compile Include="Models\EffectSettings.cs" />
-    <Compile Include="Modules\Overlays\VolumeDisplay\VolumeDisplaySettings.cs" />
-    <Compile Include="Modules\Games\RocketLeague\RocketLeagueSettings.cs" />
-    <Compile Include="Modules\Effects\TypeWave\TypeWaveSettings.cs" />
-    <Compile Include="Properties\Annotations.cs" />
-    <Compile Include="Settings\General.Designer.cs">
-      <AutoGen>True</AutoGen>
-      <DesignTimeSharedInput>True</DesignTimeSharedInput>
-      <DependentUpon>General.settings</DependentUpon>
-    </Compile>
-    <Compile Include="Settings\Offsets.Designer.cs">
-      <AutoGen>True</AutoGen>
-      <DesignTimeSharedInput>True</DesignTimeSharedInput>
-      <DependentUpon>Offsets.settings</DependentUpon>
-    </Compile>
-    <Compile Include="Utilities\Audio\FftEventArgs.cs" />
-    <Compile Include="Utilities\Audio\SampleAggregator.cs" />
-    <Compile Include="Utilities\ColorHelpers.cs" />
-    <Compile Include="Utilities\GameState\GameDataReceivedEventArgs.cs" />
-    <Compile Include="Utilities\GameState\GameStateWebServer.cs" />
-    <Compile Include="Utilities\Memory\Memory.cs" />
-    <Compile Include="Utilities\Memory\MemoryHelpers.cs" />
-    <Compile Include="Utilities\Memory\Win32.cs" />
-    <Compile Include="Utilities\Keyboard\Key.cs" />
-    <Compile Include="Utilities\Keyboard\KeyboardRectangle.cs" />
-    <Compile Include="ViewModels\EffectsViewModel.cs" />
-    <Compile Include="Modules\Effects\AudioVisualizer\AudioVisualizerViewModel.cs" />
-    <Compile Include="Modules\Effects\Debug\DebugEffectViewModel.cs" />
-    <Compile Include="Modules\Effects\TypeHole\TypeHoleViewModel.cs" />
-    <Compile Include="Modules\Effects\TypeWave\TypeWaveViewModel.cs" />
-    <Compile Include="ViewModels\GamesViewModel.cs" />
-    <Compile Include="Modules\Games\CounterStrike\CounterStrikeViewModel.cs" />
-    <Compile Include="Modules\Games\Dota2\Dota2ViewModel.cs" />
-    <Compile Include="Modules\Games\RocketLeague\RocketLeagueViewModel.cs" />
-    <Compile Include="Modules\Games\Witcher3\Witcher3ViewModel.cs" />
-    <Compile Include="ViewModels\OverlaysViewModel.cs" />
-    <Compile Include="Modules\Overlays\VolumeDisplay\VolumeDisplayViewModel.cs" />
-    <Compile Include="ViewModels\SettingsViewModel.cs" />
-    <Compile Include="ViewModels\ShellViewModel.cs" />
-    <Compile Include="Views\EffectsView.xaml.cs">
-      <DependentUpon>EffectsView.xaml</DependentUpon>
-    </Compile>
-    <Compile Include="Modules\Effects\Debug\DebugEffectView.xaml.cs">
-      <DependentUpon>DebugEffectView.xaml</DependentUpon>
-    </Compile>
-    <Compile Include="Modules\Effects\AudioVisualizer\AudioVisualizerView.xaml.cs">
-      <DependentUpon>AudioVisualizerView.xaml</DependentUpon>
-    </Compile>
-    <Compile Include="Modules\Effects\TypeHole\TypeHoleView.xaml.cs">
-      <DependentUpon>TypeHoleView.xaml</DependentUpon>
-    </Compile>
-    <Compile Include="Modules\Effects\TypeWave\TypeWaveView.xaml.cs">
-      <DependentUpon>TypeWaveView.xaml</DependentUpon>
-    </Compile>
-    <Compile Include="Views\GamesView.xaml.cs">
-      <DependentUpon>GamesView.xaml</DependentUpon>
-    </Compile>
-    <Compile Include="Modules\Games\CounterStrike\CounterStrikeView.xaml.cs">
-      <DependentUpon>CounterStrikeView.xaml</DependentUpon>
-    </Compile>
-    <Compile Include="Modules\Games\Dota2\Dota2View.xaml.cs">
-      <DependentUpon>Dota2View.xaml</DependentUpon>
-    </Compile>
-    <Compile Include="Modules\Games\RocketLeague\RocketLeagueView.xaml.cs">
-      <DependentUpon>RocketLeagueView.xaml</DependentUpon>
-    </Compile>
-    <Compile Include="Modules\Games\Witcher3\Witcher3View.xaml.cs">
-      <DependentUpon>Witcher3View.xaml</DependentUpon>
-    </Compile>
-    <Compile Include="Views\OverlaysView.xaml.cs">
-      <DependentUpon>OverlaysView.xaml</DependentUpon>
-    </Compile>
-    <Compile Include="Modules\Overlays\VolumeDisplay\VolumeDisplayView.xaml.cs">
-      <DependentUpon>VolumeDisplayView.xaml</DependentUpon>
-    </Compile>
-    <Compile Include="Views\SettingsView.xaml.cs">
-      <DependentUpon>SettingsView.xaml</DependentUpon>
-    </Compile>
-    <Compile Include="Views\ShellView.xaml.cs">
-      <DependentUpon>ShellView.xaml</DependentUpon>
-    </Compile>
-  </ItemGroup>
-  <ItemGroup>
-    <Compile Include="Properties\AssemblyInfo.cs">
-      <SubType>Code</SubType>
-    </Compile>
-    <Compile Include="Properties\Resources.Designer.cs">
-      <AutoGen>True</AutoGen>
-      <DesignTime>True</DesignTime>
-      <DependentUpon>Resources.resx</DependentUpon>
-    </Compile>
-    <EmbeddedResource Include="Properties\Resources.resx">
-      <Generator>ResXFileCodeGenerator</Generator>
-      <LastGenOutput>Resources.Designer.cs</LastGenOutput>
-    </EmbeddedResource>
-    <None Include="Modules\Effects\AudioVisualizer\AudioVisualization.settings">
-      <Generator>SettingsSingleFileGenerator</Generator>
-      <LastGenOutput>AudioVisualization.Designer.cs</LastGenOutput>
-    </None>
-    <None Include="Modules\Effects\TypeWave\TypeWave.settings">
-      <Generator>SettingsSingleFileGenerator</Generator>
-      <LastGenOutput>TypeWave.Designer.cs</LastGenOutput>
-    </None>
-    <None Include="Modules\Games\CounterStrike\CounterStrike.settings">
-      <Generator>SettingsSingleFileGenerator</Generator>
-      <LastGenOutput>CounterStrike.Designer.cs</LastGenOutput>
-    </None>
-    <None Include="Modules\Games\RocketLeague\RocketLeague.settings">
-      <Generator>SettingsSingleFileGenerator</Generator>
-      <LastGenOutput>RocketLeague.Designer.cs</LastGenOutput>
-    </None>
-    <None Include="Modules\Games\Witcher3\Witcher3.settings">
-      <Generator>SettingsSingleFileGenerator</Generator>
-      <LastGenOutput>Witcher3.Designer.cs</LastGenOutput>
-    </None>
-    <None Include="Modules\Overlays\VolumeDisplay\VolumeDisplay.settings">
-      <Generator>SettingsSingleFileGenerator</Generator>
-      <LastGenOutput>VolumeDisplay.Designer.cs</LastGenOutput>
-    </None>
-    <None Include="MyMemory-x64.dll" />
-    <None Include="packages.config" />
-    <AppDesigner Include="Properties\" />
-    <None Include="Settings\Offsets.settings">
-      <Generator>SettingsSingleFileGenerator</Generator>
-      <LastGenOutput>Offsets.Designer.cs</LastGenOutput>
-    </None>
-    <Resource Include="Resources\Entypo.ttf" />
-    <None Include="Settings\General.settings">
-      <Generator>SettingsSingleFileGenerator</Generator>
-      <LastGenOutput>General.Designer.cs</LastGenOutput>
-    </None>
-  </ItemGroup>
-  <ItemGroup>
-    <None Include="App.config" />
-  </ItemGroup>
-  <ItemGroup>
-    <Page Include="Resources\Icons.xaml">
-      <Generator>MSBuild:Compile</Generator>
-      <SubType>Designer</SubType>
-    </Page>
-    <Page Include="Views\EffectsView.xaml">
-      <SubType>Designer</SubType>
-      <Generator>MSBuild:Compile</Generator>
-    </Page>
-    <Page Include="Modules\Effects\Debug\DebugEffectView.xaml">
-      <Generator>MSBuild:Compile</Generator>
-      <SubType>Designer</SubType>
-    </Page>
-    <Page Include="Modules\Effects\AudioVisualizer\AudioVisualizerView.xaml">
-      <SubType>Designer</SubType>
-      <Generator>MSBuild:Compile</Generator>
-    </Page>
-    <Page Include="Modules\Effects\TypeHole\TypeHoleView.xaml">
-      <SubType>Designer</SubType>
-      <Generator>MSBuild:Compile</Generator>
-    </Page>
-    <Page Include="Modules\Effects\TypeWave\TypeWaveView.xaml">
-      <SubType>Designer</SubType>
-      <Generator>MSBuild:Compile</Generator>
-    </Page>
-    <Page Include="Views\GamesView.xaml">
-      <SubType>Designer</SubType>
-      <Generator>MSBuild:Compile</Generator>
-    </Page>
-    <Page Include="Modules\Games\CounterStrike\CounterStrikeView.xaml">
-      <SubType>Designer</SubType>
-      <Generator>MSBuild:Compile</Generator>
-    </Page>
-    <Page Include="Modules\Games\Dota2\Dota2View.xaml">
-      <SubType>Designer</SubType>
-      <Generator>MSBuild:Compile</Generator>
-    </Page>
-    <Page Include="Modules\Games\RocketLeague\RocketLeagueView.xaml">
-      <SubType>Designer</SubType>
-      <Generator>MSBuild:Compile</Generator>
-    </Page>
-    <Page Include="Modules\Games\Witcher3\Witcher3View.xaml">
-      <SubType>Designer</SubType>
-      <Generator>MSBuild:Compile</Generator>
-    </Page>
-    <Page Include="Views\OverlaysView.xaml">
-      <SubType>Designer</SubType>
-      <Generator>MSBuild:Compile</Generator>
-    </Page>
-    <Page Include="Modules\Overlays\VolumeDisplay\VolumeDisplayView.xaml">
-      <SubType>Designer</SubType>
-      <Generator>MSBuild:Compile</Generator>
-    </Page>
-    <Page Include="Views\SettingsView.xaml">
-      <SubType>Designer</SubType>
-      <Generator>MSBuild:Compile</Generator>
-    </Page>
-    <Page Include="Views\ShellView.xaml">
-      <SubType>Designer</SubType>
-      <Generator>MSBuild:Compile</Generator>
-    </Page>
-  </ItemGroup>
-  <ItemGroup />
-  <ItemGroup>
-    <Content Include="LogitechLedEnginesWrapper.dll">
-      <CopyToOutputDirectory>PreserveNewest</CopyToOutputDirectory>
-    </Content>
-    <Content Include="RzChromaSDK64.dll">
-      <CopyToOutputDirectory>PreserveNewest</CopyToOutputDirectory>
-    </Content>
-    <Resource Include="logo.ico" />
-    <Content Include="Resources\gamestateConfigFileCsGo.txt" />
-    <Resource Include="Resources\Entypo-license.txt" />
-    <Resource Include="Resources\WindowsIcons-license.txt" />
-  </ItemGroup>
-  <ItemGroup>
-    <BootstrapperPackage Include=".NETFramework,Version=v4.5.2">
-      <Visible>False</Visible>
-      <ProductName>Microsoft .NET Framework 4.5.2 %28x86 and x64%29</ProductName>
-      <Install>true</Install>
-    </BootstrapperPackage>
-    <BootstrapperPackage Include="Microsoft.Net.Framework.3.5.SP1">
-      <Visible>False</Visible>
-      <ProductName>.NET Framework 3.5 SP1</ProductName>
-      <Install>false</Install>
-    </BootstrapperPackage>
-  </ItemGroup>
-  <Import Project="$(MSBuildToolsPath)\Microsoft.CSharp.targets" />
-  <Import Project="..\packages\CUE.NET.1.0.0\build\net45\CUE.NET.targets" Condition="Exists('..\packages\CUE.NET.1.0.0\build\net45\CUE.NET.targets')" />
-  <Target Name="EnsureNuGetPackageBuildImports" BeforeTargets="PrepareForBuild">
-    <PropertyGroup>
-      <ErrorText>This project references NuGet package(s) that are missing on this computer. Use NuGet Package Restore to download them.  For more information, see http://go.microsoft.com/fwlink/?LinkID=322105. The missing file is {0}.</ErrorText>
-    </PropertyGroup>
-    <Error Condition="!Exists('..\packages\CUE.NET.1.0.0\build\net45\CUE.NET.targets')" Text="$([System.String]::Format('$(ErrorText)', '..\packages\CUE.NET.1.0.0\build\net45\CUE.NET.targets'))" />
-  </Target>
->>>>>>> 84f5cbe7
   <!-- To modify your build process, add your task inside one of the targets below and uncomment it. 
        Other similar extension points exist, see Microsoft.Common.targets.
   <Target Name="BeforeBuild">
