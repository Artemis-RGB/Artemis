--- conflicted
+++ resolved
@@ -1,608 +1,605 @@
-﻿<?xml version="1.0" encoding="utf-8"?>
-<Project ToolsVersion="14.0" DefaultTargets="Build" xmlns="http://schemas.microsoft.com/developer/msbuild/2003">
-  <Import Project="$(MSBuildExtensionsPath)\$(MSBuildToolsVersion)\Microsoft.Common.props" Condition="Exists('$(MSBuildExtensionsPath)\$(MSBuildToolsVersion)\Microsoft.Common.props')" />
-  <PropertyGroup>
-    <Configuration Condition=" '$(Configuration)' == '' ">Debug</Configuration>
-    <Platform Condition=" '$(Platform)' == '' ">AnyCPU</Platform>
-    <ProjectGuid>{ED9997A2-E54C-4E9F-9350-62BE672C3ABE}</ProjectGuid>
-    <OutputType>WinExe</OutputType>
-    <AppDesignerFolder>Properties</AppDesignerFolder>
-    <RootNamespace>Artemis</RootNamespace>
-    <AssemblyName>Artemis</AssemblyName>
-    <TargetFrameworkVersion>v4.5.2</TargetFrameworkVersion>
-    <FileAlignment>512</FileAlignment>
-    <ProjectTypeGuids>{60dc8134-eba5-43b8-bcc9-bb4bc16c2548};{FAE04EC0-301F-11D3-BF4B-00C04F79EFBC}</ProjectTypeGuids>
-    <WarningLevel>4</WarningLevel>
-    <AutoGenerateBindingRedirects>true</AutoGenerateBindingRedirects>
-    <SccProjectName>
-    </SccProjectName>
-    <SccLocalPath>
-    </SccLocalPath>
-    <SccAuxPath>
-    </SccAuxPath>
-    <SccProvider>
-    </SccProvider>
-    <IsWebBootstrapper>false</IsWebBootstrapper>
-    <NuGetPackageImportStamp>
-    </NuGetPackageImportStamp>
-    <PublishUrl>C:\Users\Robert\Desktop\Artemis builds\</PublishUrl>
-    <Install>true</Install>
-    <InstallFrom>Disk</InstallFrom>
-    <UpdateEnabled>false</UpdateEnabled>
-    <UpdateMode>Foreground</UpdateMode>
-    <UpdateInterval>7</UpdateInterval>
-    <UpdateIntervalUnits>Days</UpdateIntervalUnits>
-    <UpdatePeriodically>false</UpdatePeriodically>
-    <UpdateRequired>false</UpdateRequired>
-    <MapFileExtensions>true</MapFileExtensions>
-    <SupportUrl>https://github.com/SpoinkyNL/Artemis/wiki/Frequently-Asked-Questions-%28FAQ%29</SupportUrl>
-    <ProductName>Artemis</ProductName>
-    <PublisherName>Artemis</PublisherName>
-    <ApplicationRevision>0</ApplicationRevision>
-    <ApplicationVersion>1.0.2.0</ApplicationVersion>
-    <UseApplicationTrust>false</UseApplicationTrust>
-    <CreateDesktopShortcut>true</CreateDesktopShortcut>
-    <PublishWizardCompleted>true</PublishWizardCompleted>
-    <BootstrapperEnabled>true</BootstrapperEnabled>
-  </PropertyGroup>
-  <PropertyGroup Condition=" '$(Configuration)|$(Platform)' == 'Debug|AnyCPU' ">
-    <PlatformTarget>x64</PlatformTarget>
-    <DebugSymbols>true</DebugSymbols>
-    <DebugType>full</DebugType>
-    <Optimize>false</Optimize>
-    <OutputPath>bin\Debug\</OutputPath>
-    <DefineConstants>DEBUG;TRACE</DefineConstants>
-    <ErrorReport>prompt</ErrorReport>
-    <WarningLevel>4</WarningLevel>
-    <Prefer32Bit>false</Prefer32Bit>
-  </PropertyGroup>
-  <PropertyGroup Condition=" '$(Configuration)|$(Platform)' == 'Release|AnyCPU' ">
-    <PlatformTarget>AnyCPU</PlatformTarget>
-    <DebugType>pdbonly</DebugType>
-    <Optimize>true</Optimize>
-    <OutputPath>bin\Release\</OutputPath>
-    <DefineConstants>TRACE</DefineConstants>
-    <ErrorReport>prompt</ErrorReport>
-    <WarningLevel>4</WarningLevel>
-  </PropertyGroup>
-  <PropertyGroup>
-    <ManifestCertificateThumbprint>EAC088BE27A2DE790AE6F37A020409F4A1B5EC0E</ManifestCertificateThumbprint>
-  </PropertyGroup>
-  <PropertyGroup>
-    <ManifestKeyFile>Artemis_TemporaryKey.pfx</ManifestKeyFile>
-  </PropertyGroup>
-  <PropertyGroup>
-    <GenerateManifests>true</GenerateManifests>
-  </PropertyGroup>
-  <PropertyGroup>
-    <SignManifests>false</SignManifests>
-  </PropertyGroup>
-  <PropertyGroup>
-    <ApplicationIcon>Resources\logo.ico</ApplicationIcon>
-  </PropertyGroup>
-  <PropertyGroup Condition="'$(Configuration)|$(Platform)' == 'Debug|x86'">
-    <DebugSymbols>true</DebugSymbols>
-    <OutputPath>bin\x86\Debug\</OutputPath>
-    <DefineConstants>DEBUG;TRACE</DefineConstants>
-    <DebugType>full</DebugType>
-    <PlatformTarget>x86</PlatformTarget>
-    <ErrorReport>prompt</ErrorReport>
-    <CodeAnalysisRuleSet>MinimumRecommendedRules.ruleset</CodeAnalysisRuleSet>
-  </PropertyGroup>
-  <PropertyGroup Condition="'$(Configuration)|$(Platform)' == 'Release|x86'">
-    <OutputPath>bin\x86\Release\</OutputPath>
-    <DefineConstants>TRACE</DefineConstants>
-    <Optimize>true</Optimize>
-    <DebugType>pdbonly</DebugType>
-    <PlatformTarget>x86</PlatformTarget>
-    <ErrorReport>prompt</ErrorReport>
-    <CodeAnalysisRuleSet>MinimumRecommendedRules.ruleset</CodeAnalysisRuleSet>
-    <Prefer32Bit>true</Prefer32Bit>
-  </PropertyGroup>
-  <PropertyGroup Condition="'$(Configuration)|$(Platform)' == 'Debug|x64'">
-    <DebugSymbols>true</DebugSymbols>
-    <OutputPath>bin\x64\Debug\</OutputPath>
-    <DefineConstants>DEBUG;TRACE</DefineConstants>
-    <DebugType>full</DebugType>
-    <PlatformTarget>x64</PlatformTarget>
-    <ErrorReport>prompt</ErrorReport>
-    <CodeAnalysisRuleSet>MinimumRecommendedRules.ruleset</CodeAnalysisRuleSet>
-  </PropertyGroup>
-  <PropertyGroup Condition="'$(Configuration)|$(Platform)' == 'Release|x64'">
-    <OutputPath>bin\x64\Release\</OutputPath>
-    <DefineConstants>TRACE</DefineConstants>
-    <Optimize>true</Optimize>
-    <DebugType>pdbonly</DebugType>
-    <PlatformTarget>x64</PlatformTarget>
-    <ErrorReport>prompt</ErrorReport>
-    <CodeAnalysisRuleSet>MinimumRecommendedRules.ruleset</CodeAnalysisRuleSet>
-    <Prefer32Bit>true</Prefer32Bit>
-  </PropertyGroup>
-  <PropertyGroup />
-  <ItemGroup>
-    <Reference Include="Autofac, Version=4.0.0.0, Culture=neutral, PublicKeyToken=17863af14b0044da, processorArchitecture=MSIL">
-      <HintPath>..\packages\Autofac.4.0.0-rc1-177\lib\net45\Autofac.dll</HintPath>
-      <Private>True</Private>
-    </Reference>
-    <Reference Include="Caliburn.Micro, Version=2.0.2.0, Culture=neutral, PublicKeyToken=8e5891231f2ed21f, processorArchitecture=MSIL">
-      <HintPath>..\packages\Caliburn.Micro.Core.2.0.2\lib\net45\Caliburn.Micro.dll</HintPath>
-      <Private>True</Private>
-    </Reference>
-    <Reference Include="Caliburn.Micro.Autofac, Version=2.0.9.0, Culture=neutral, processorArchitecture=MSIL">
-      <HintPath>..\packages\Caliburn.Micro.AutofacBootstrap.2.0.9-beta\lib\net40\Caliburn.Micro.Autofac.dll</HintPath>
-      <Private>True</Private>
-    </Reference>
-    <Reference Include="Caliburn.Micro.Platform, Version=2.0.2.0, Culture=neutral, PublicKeyToken=8e5891231f2ed21f, processorArchitecture=MSIL">
-      <HintPath>..\packages\Caliburn.Micro.2.0.2\lib\net45\Caliburn.Micro.Platform.dll</HintPath>
-      <Private>True</Private>
-    </Reference>
-    <Reference Include="Corale.Colore, Version=4.0.0.0, Culture=neutral, processorArchitecture=MSIL">
-      <HintPath>..\packages\Colore.4.0.0\lib\net35\Corale.Colore.dll</HintPath>
-      <Private>True</Private>
-    </Reference>
-    <Reference Include="CUE.NET, Version=1.0.2.1, Culture=neutral, processorArchitecture=MSIL">
-      <HintPath>..\packages\CUE.NET.1.0.2.1\lib\net45\CUE.NET.dll</HintPath>
-      <Private>True</Private>
-    </Reference>
-    <Reference Include="Hardcodet.Wpf.TaskbarNotification, Version=1.0.5.0, Culture=neutral, processorArchitecture=MSIL">
-      <HintPath>..\packages\Hardcodet.NotifyIcon.Wpf.1.0.5\lib\net451\Hardcodet.Wpf.TaskbarNotification.dll</HintPath>
-      <Private>True</Private>
-    </Reference>
-    <Reference Include="Kaliko.ImageLibrary, Version=2.0.4.0, Culture=neutral, processorArchitecture=MSIL">
-      <HintPath>..\packages\ImageLibrary.2.0.5\lib\net45\Kaliko.ImageLibrary.dll</HintPath>
-      <Private>True</Private>
-    </Reference>
-    <Reference Include="log4net, Version=1.2.15.0, Culture=neutral, PublicKeyToken=669e0ddf0bb1aa2a, processorArchitecture=MSIL">
-      <HintPath>..\packages\log4net.2.0.5\lib\net45-full\log4net.dll</HintPath>
-      <Private>True</Private>
-    </Reference>
-    <Reference Include="MahApps.Metro, Version=1.2.4.0, Culture=neutral, PublicKeyToken=f4fb5a3c4d1e5b4f, processorArchitecture=MSIL">
-      <HintPath>..\packages\MahApps.Metro.1.2.4.0\lib\net45\MahApps.Metro.dll</HintPath>
-      <Private>True</Private>
-    </Reference>
-    <Reference Include="Microsoft.QualityTools.Testing.Fakes, Version=12.0.0.0, Culture=neutral, PublicKeyToken=b03f5f7f11d50a3a, processorArchitecture=MSIL">
-      <SpecificVersion>False</SpecificVersion>
-    </Reference>
-    <Reference Include="NAudio, Version=1.7.3.0, Culture=neutral, processorArchitecture=MSIL">
-      <HintPath>..\packages\NAudio.1.7.3\lib\net35\NAudio.dll</HintPath>
-      <Private>True</Private>
-    </Reference>
-    <Reference Include="Newtonsoft.Json, Version=8.0.0.0, Culture=neutral, PublicKeyToken=30ad4fe6b2a6aeed, processorArchitecture=MSIL">
-      <HintPath>..\packages\Newtonsoft.Json.8.0.2\lib\net45\Newtonsoft.Json.dll</HintPath>
-      <Private>True</Private>
-    </Reference>
-    <Reference Include="SharpDX, Version=3.0.1.0, Culture=neutral, PublicKeyToken=b4dcf0f35e5521f1, processorArchitecture=MSIL">
-      <HintPath>..\packages\SharpDX.3.0.1\lib\net45\SharpDX.dll</HintPath>
-      <Private>True</Private>
-    </Reference>
-    <Reference Include="SharpDX.Direct3D11, Version=3.0.1.0, Culture=neutral, PublicKeyToken=b4dcf0f35e5521f1, processorArchitecture=MSIL">
-      <HintPath>..\packages\SharpDX.Direct3D11.3.0.1\lib\net45\SharpDX.Direct3D11.dll</HintPath>
-      <Private>True</Private>
-    </Reference>
-    <Reference Include="SharpDX.DXGI, Version=3.0.1.0, Culture=neutral, PublicKeyToken=b4dcf0f35e5521f1, processorArchitecture=MSIL">
-      <HintPath>..\packages\SharpDX.DXGI.3.0.1\lib\net45\SharpDX.DXGI.dll</HintPath>
-      <Private>True</Private>
-    </Reference>
-    <Reference Include="System" />
-    <Reference Include="System.Data" />
-    <Reference Include="System.Drawing" />
-    <Reference Include="System.Runtime.Serialization" />
-    <Reference Include="System.Web" />
-    <Reference Include="System.Windows.Forms" />
-    <Reference Include="System.Windows.Interactivity, Version=4.5.0.0, Culture=neutral, PublicKeyToken=31bf3856ad364e35, processorArchitecture=MSIL" />
-    <Reference Include="System.Xml" />
-    <Reference Include="Microsoft.CSharp" />
-    <Reference Include="System.Core" />
-    <Reference Include="System.Xml.Linq" />
-    <Reference Include="System.Data.DataSetExtensions" />
-    <Reference Include="System.Net.Http" />
-    <Reference Include="System.Xaml">
-      <RequiredTargetFramework>4.0</RequiredTargetFramework>
-    </Reference>
-    <Reference Include="VioletTape.WpfExceptionViewer, Version=1.0.0.0, Culture=neutral, PublicKeyToken=bfd09609f6784d58, processorArchitecture=MSIL">
-      <HintPath>..\packages\WpfExceptionViewer.1.0.0.0\lib\VioletTape.WpfExceptionViewer.dll</HintPath>
-      <Private>True</Private>
-    </Reference>
-    <Reference Include="VirtualInput, Version=1.0.0.0, Culture=neutral, processorArchitecture=MSIL">
-      <HintPath>..\packages\VirtualInput.1.0.1\lib\net20\VirtualInput.dll</HintPath>
-      <Private>True</Private>
-    </Reference>
-    <Reference Include="WindowsBase" />
-    <Reference Include="PresentationCore" />
-    <Reference Include="PresentationFramework" />
-    <Reference Include="Xceed.Wpf.AvalonDock, Version=2.6.0.0, Culture=neutral, PublicKeyToken=3e4669d2f30244f4, processorArchitecture=MSIL">
-      <HintPath>..\packages\Extended.Wpf.Toolkit.2.6\lib\net40\Xceed.Wpf.AvalonDock.dll</HintPath>
-      <Private>True</Private>
-    </Reference>
-    <Reference Include="Xceed.Wpf.AvalonDock.Themes.Aero, Version=2.6.0.0, Culture=neutral, PublicKeyToken=3e4669d2f30244f4, processorArchitecture=MSIL">
-      <HintPath>..\packages\Extended.Wpf.Toolkit.2.6\lib\net40\Xceed.Wpf.AvalonDock.Themes.Aero.dll</HintPath>
-      <Private>True</Private>
-    </Reference>
-    <Reference Include="Xceed.Wpf.AvalonDock.Themes.Metro, Version=2.6.0.0, Culture=neutral, PublicKeyToken=3e4669d2f30244f4, processorArchitecture=MSIL">
-      <HintPath>..\packages\Extended.Wpf.Toolkit.2.6\lib\net40\Xceed.Wpf.AvalonDock.Themes.Metro.dll</HintPath>
-      <Private>True</Private>
-    </Reference>
-    <Reference Include="Xceed.Wpf.AvalonDock.Themes.VS2010, Version=2.6.0.0, Culture=neutral, PublicKeyToken=3e4669d2f30244f4, processorArchitecture=MSIL">
-      <HintPath>..\packages\Extended.Wpf.Toolkit.2.6\lib\net40\Xceed.Wpf.AvalonDock.Themes.VS2010.dll</HintPath>
-      <Private>True</Private>
-    </Reference>
-    <Reference Include="Xceed.Wpf.DataGrid, Version=2.6.0.0, Culture=neutral, PublicKeyToken=3e4669d2f30244f4, processorArchitecture=MSIL">
-      <HintPath>..\packages\Extended.Wpf.Toolkit.2.6\lib\net40\Xceed.Wpf.DataGrid.dll</HintPath>
-      <Private>True</Private>
-    </Reference>
-    <Reference Include="Xceed.Wpf.Toolkit, Version=2.6.0.0, Culture=neutral, PublicKeyToken=3e4669d2f30244f4, processorArchitecture=MSIL">
-      <HintPath>..\packages\Extended.Wpf.Toolkit.2.6\lib\net40\Xceed.Wpf.Toolkit.dll</HintPath>
-      <Private>True</Private>
-    </Reference>
-  </ItemGroup>
-  <ItemGroup>
-    <ApplicationDefinition Include="App.xaml">
-      <Generator>MSBuild:Compile</Generator>
-      <SubType>Designer</SubType>
-    </ApplicationDefinition>
-    <Compile Include="App.xaml.cs">
-      <DependentUpon>App.xaml</DependentUpon>
-      <SubType>Code</SubType>
-    </Compile>
-    <Compile Include="ArtemisBootstrapper.cs" />
-    <Compile Include="Events\ToggleEnabled.cs" />
-    <Compile Include="Events\ActiveEffectChanged.cs" />
-    <Compile Include="Events\ChangeBitmap.cs" />
-    <Compile Include="KeyboardProviders\Corsair\CorsairRGB.cs" />
-    <Compile Include="KeyboardProviders\KeyboardProvider.cs" />
-    <Compile Include="KeyboardProviders\KeyboardRegion.cs" />
-    <Compile Include="KeyboardProviders\Logitech\Orion.cs" />
-    <Compile Include="KeyboardProviders\Logitech\Utilities\KeyboardNames.cs" />
-    <Compile Include="KeyboardProviders\Logitech\Utilities\KeyMap.cs" />
-    <Compile Include="KeyboardProviders\Logitech\Utilities\LogitechGSDK.cs" />
-    <Compile Include="KeyboardProviders\Logitech\Utilities\OrionUtilities.cs" />
-    <Compile Include="KeyboardProviders\ProviderHelper.cs" />
-    <Compile Include="KeyboardProviders\Razer\BlackWidow.cs" />
-    <Compile Include="KeyboardProviders\Razer\Utilities\RazerUtilities.cs" />
-    <Compile Include="Managers\EffectManager.cs" />
-    <Compile Include="Managers\KeyboardManager.cs" />
-    <Compile Include="Managers\MainManager.cs" />
-    <Compile Include="Models\EffectModel.cs" />
-    <Compile Include="Models\EffectSettings.cs" />
-    <Compile Include="Models\GameSettings.cs" />
-    <Compile Include="Modules\Effects\AmbientLightning\AmbientLightningEffectModel.cs" />
-    <Compile Include="Modules\Effects\AmbientLightning\AmbientLightningEffectSettings.cs" />
-    <Compile Include="Modules\Effects\AmbientLightning\AmbientLightningEffectView.xaml.cs">
-      <DependentUpon>AmbientLightningEffectView.xaml</DependentUpon>
-    </Compile>
-    <Compile Include="Modules\Effects\AmbientLightning\AmbientLightningEffectViewModel.cs" />
-    <Compile Include="Modules\Effects\AudioVisualizer\AudioVisualization.Designer.cs">
-      <DependentUpon>AudioVisualization.settings</DependentUpon>
-      <AutoGen>True</AutoGen>
-      <DesignTimeSharedInput>True</DesignTimeSharedInput>
-    </Compile>
-    <Compile Include="Modules\Effects\AudioVisualizer\AudioVisualizerModel.cs" />
-    <Compile Include="Modules\Effects\Debug\DebugEffectModel.cs" />
-    <Compile Include="Modules\Effects\TypeHole\TypeHoleModel.cs" />
-    <Compile Include="Modules\Effects\TypeWave\TypeWave.Designer.cs">
-      <DependentUpon>TypeWave.settings</DependentUpon>
-      <AutoGen>True</AutoGen>
-      <DesignTimeSharedInput>True</DesignTimeSharedInput>
-    </Compile>
-    <Compile Include="Modules\Effects\TypeWave\TypeWaveModel.cs" />
-    <Compile Include="Models\GameModel.cs" />
-    <Compile Include="Modules\Games\CounterStrike\CounterStrike.Designer.cs">
-      <DependentUpon>CounterStrike.settings</DependentUpon>
-      <AutoGen>True</AutoGen>
-      <DesignTimeSharedInput>True</DesignTimeSharedInput>
-    </Compile>
-    <Compile Include="Modules\Games\CounterStrike\CounterStrikeModel.cs" />
-    <Compile Include="Modules\Games\CounterStrike\CounterStrikeSettings.cs" />
-    <Compile Include="Modules\Games\Dota2\Dota2.Designer.cs">
-      <AutoGen>True</AutoGen>
-      <DesignTimeSharedInput>True</DesignTimeSharedInput>
-      <DependentUpon>Dota2.settings</DependentUpon>
-    </Compile>
-    <Compile Include="Modules\Games\Dota2\Dota2DataModel.cs" />
-    <Compile Include="Modules\Games\Dota2\Dota2Model.cs" />
-    <Compile Include="Modules\Games\Dota2\Dota2Settings.cs" />
-    <Compile Include="Modules\Games\RocketLeague\RocketLeague.Designer.cs">
-      <DependentUpon>RocketLeague.settings</DependentUpon>
-      <AutoGen>True</AutoGen>
-      <DesignTimeSharedInput>True</DesignTimeSharedInput>
-    </Compile>
-    <Compile Include="Modules\Games\RocketLeague\RocketLeagueModel.cs" />
-    <Compile Include="Modules\Games\Witcher3\Witcher3Settings.cs" />
-    <Compile Include="Modules\Games\Witcher3\Witcher3.Designer.cs">
-      <AutoGen>True</AutoGen>
-      <DesignTimeSharedInput>True</DesignTimeSharedInput>
-      <DependentUpon>Witcher3.settings</DependentUpon>
-    </Compile>
-    <Compile Include="Modules\Games\Witcher3\Witcher3Model.cs" />
-    <Compile Include="Models\OverlayModel.cs" />
-    <Compile Include="Modules\Overlays\VolumeDisplay\VolumeDisplay.cs" />
-    <Compile Include="Modules\Overlays\VolumeDisplay\VolumeDisplay.Designer.cs">
-      <AutoGen>True</AutoGen>
-      <DesignTimeSharedInput>True</DesignTimeSharedInput>
-      <DependentUpon>VolumeDisplay.settings</DependentUpon>
-    </Compile>
-    <Compile Include="Modules\Overlays\VolumeDisplay\VolumeDisplayModel.cs" />
-    <Compile Include="Modules\Effects\AudioVisualizer\AudioVisualizerSettings.cs" />
-    <Compile Include="Modules\Effects\Debug\DebugEffectSettings.cs" />
-    <Compile Include="Modules\Overlays\VolumeDisplay\VolumeDisplaySettings.cs" />
-    <Compile Include="Modules\Games\RocketLeague\RocketLeagueSettings.cs" />
-    <Compile Include="Modules\Effects\TypeWave\TypeWaveSettings.cs" />
-    <Compile Include="Properties\Annotations.cs" />
-    <Compile Include="Properties\Resources.Designer.cs">
-      <AutoGen>True</AutoGen>
-      <DesignTime>True</DesignTime>
-      <DependentUpon>Resources.resx</DependentUpon>
-    </Compile>
-    <Compile Include="Services\DialogService.cs" />
-    <Compile Include="Services\MetroDialogService.cs" />
-    <Compile Include="Settings\General.Designer.cs">
-      <AutoGen>True</AutoGen>
-      <DesignTimeSharedInput>True</DesignTimeSharedInput>
-      <DependentUpon>General.settings</DependentUpon>
-    </Compile>
-    <Compile Include="Settings\GeneralSettings.cs" />
-    <Compile Include="Settings\Offsets.Designer.cs">
-      <AutoGen>True</AutoGen>
-      <DesignTimeSharedInput>True</DesignTimeSharedInput>
-      <DependentUpon>Offsets.settings</DependentUpon>
-    </Compile>
-    <Compile Include="Utilities\Audio\FftEventArgs.cs" />
-    <Compile Include="Utilities\Audio\SampleAggregator.cs" />
-    <Compile Include="Utilities\ColorHelpers.cs" />
-    <Compile Include="Utilities\GameState\GameDataReceivedEventArgs.cs" />
-    <Compile Include="Utilities\GameState\GameStateWebServer.cs" />
-    <Compile Include="Utilities\ImageUtilities.cs" />
-    <Compile Include="Utilities\Keyboard\KeyboardHook.cs" />
-    <Compile Include="Utilities\LogitechDll\DllManager.cs" />
-    <Compile Include="Utilities\Memory\GamePointer.cs" />
-    <Compile Include="Utilities\Memory\Memory.cs" />
-    <Compile Include="Utilities\Memory\MemoryHelpers.cs" />
-    <Compile Include="Utilities\Memory\Win32.cs" />
-    <Compile Include="Utilities\Keyboard\Key.cs" />
-    <Compile Include="Utilities\Keyboard\KeyboardRectangle.cs" />
-    <Compile Include="Utilities\ScreenCapture.cs" />
-    <Compile Include="Utilities\ShellLink.cs" />
-    <Compile Include="Utilities\Updater.cs" />
-    <Compile Include="ViewModels\Abstract\EffectViewModel.cs" />
-    <Compile Include="ViewModels\Abstract\GameViewModel.cs" />
-    <Compile Include="ViewModels\EffectsViewModel.cs" />
-    <Compile Include="Modules\Effects\AudioVisualizer\AudioVisualizerViewModel.cs" />
-    <Compile Include="Modules\Effects\Debug\DebugEffectViewModel.cs" />
-    <Compile Include="Modules\Effects\TypeHole\TypeHoleViewModel.cs" />
-    <Compile Include="Modules\Effects\TypeWave\TypeWaveViewModel.cs" />
-    <Compile Include="ViewModels\FlyoutBaseViewModel.cs" />
-    <Compile Include="ViewModels\Flyouts\FlyoutSettingsViewModel.cs" />
-    <Compile Include="ViewModels\GamesViewModel.cs" />
-    <Compile Include="Modules\Games\CounterStrike\CounterStrikeViewModel.cs" />
-    <Compile Include="Modules\Games\Dota2\Dota2ViewModel.cs" />
-    <Compile Include="Modules\Games\RocketLeague\RocketLeagueViewModel.cs" />
-    <Compile Include="Modules\Games\Witcher3\Witcher3ViewModel.cs" />
-    <Compile Include="ViewModels\OverlaysViewModel.cs" />
-    <Compile Include="Modules\Overlays\VolumeDisplay\VolumeDisplayViewModel.cs" />
-    <Compile Include="ViewModels\ShellViewModel.cs" />
-    <Compile Include="ViewModels\SystemTrayViewModel.cs" />
-    <Compile Include="ViewModels\WelcomeViewModel.cs" />
-    <Compile Include="Views\EffectsView.xaml.cs">
-      <DependentUpon>EffectsView.xaml</DependentUpon>
-    </Compile>
-    <Compile Include="Views\Flyouts\FlyoutSettingsView.xaml.cs">
-      <DependentUpon>FlyoutSettingsView.xaml</DependentUpon>
-    </Compile>
-    <Compile Include="Modules\Effects\Debug\DebugEffectView.xaml.cs">
-      <DependentUpon>DebugEffectView.xaml</DependentUpon>
-    </Compile>
-    <Compile Include="Modules\Effects\AudioVisualizer\AudioVisualizerView.xaml.cs">
-      <DependentUpon>AudioVisualizerView.xaml</DependentUpon>
-    </Compile>
-    <Compile Include="Modules\Effects\TypeHole\TypeHoleView.xaml.cs">
-      <DependentUpon>TypeHoleView.xaml</DependentUpon>
-    </Compile>
-    <Compile Include="Modules\Effects\TypeWave\TypeWaveView.xaml.cs">
-      <DependentUpon>TypeWaveView.xaml</DependentUpon>
-    </Compile>
-    <Compile Include="Views\GamesView.xaml.cs">
-      <DependentUpon>GamesView.xaml</DependentUpon>
-    </Compile>
-    <Compile Include="Modules\Games\CounterStrike\CounterStrikeView.xaml.cs">
-      <DependentUpon>CounterStrikeView.xaml</DependentUpon>
-    </Compile>
-    <Compile Include="Modules\Games\Dota2\Dota2View.xaml.cs">
-      <DependentUpon>Dota2View.xaml</DependentUpon>
-    </Compile>
-    <Compile Include="Modules\Games\RocketLeague\RocketLeagueView.xaml.cs">
-      <DependentUpon>RocketLeagueView.xaml</DependentUpon>
-    </Compile>
-    <Compile Include="Modules\Games\Witcher3\Witcher3View.xaml.cs">
-      <DependentUpon>Witcher3View.xaml</DependentUpon>
-    </Compile>
-    <Compile Include="Views\OverlaysView.xaml.cs">
-      <DependentUpon>OverlaysView.xaml</DependentUpon>
-    </Compile>
-    <Compile Include="Modules\Overlays\VolumeDisplay\VolumeDisplayView.xaml.cs">
-      <DependentUpon>VolumeDisplayView.xaml</DependentUpon>
-    </Compile>
-    <Compile Include="Views\ShellView.xaml.cs">
-      <DependentUpon>ShellView.xaml</DependentUpon>
-    </Compile>
-    <Compile Include="Views\SystemTrayView.xaml.cs">
-      <DependentUpon>SystemTrayView.xaml</DependentUpon>
-    </Compile>
-    <Compile Include="Views\WelcomeView.xaml.cs">
-      <DependentUpon>WelcomeView.xaml</DependentUpon>
-    </Compile>
-  </ItemGroup>
-  <ItemGroup>
-    <Compile Include="Properties\AssemblyInfo.cs">
-      <SubType>Code</SubType>
-    </Compile>
-    <EmbeddedResource Include="Properties\Resources.resx">
-      <Generator>ResXFileCodeGenerator</Generator>
-      <LastGenOutput>Resources.Designer.cs</LastGenOutput>
-      <SubType>Designer</SubType>
-    </EmbeddedResource>
-    <None Include="Modules\Effects\AudioVisualizer\AudioVisualization.settings">
-      <Generator>SettingsSingleFileGenerator</Generator>
-      <LastGenOutput>AudioVisualization.Designer.cs</LastGenOutput>
-    </None>
-    <None Include="Modules\Effects\TypeWave\TypeWave.settings">
-      <Generator>SettingsSingleFileGenerator</Generator>
-      <LastGenOutput>TypeWave.Designer.cs</LastGenOutput>
-    </None>
-    <None Include="Modules\Games\CounterStrike\CounterStrike.settings">
-      <Generator>SettingsSingleFileGenerator</Generator>
-      <LastGenOutput>CounterStrike.Designer.cs</LastGenOutput>
-    </None>
-    <None Include="Modules\Games\Dota2\Dota2.settings">
-      <Generator>SettingsSingleFileGenerator</Generator>
-      <LastGenOutput>Dota2.Designer.cs</LastGenOutput>
-    </None>
-    <None Include="Modules\Games\RocketLeague\RocketLeague.settings">
-      <Generator>SettingsSingleFileGenerator</Generator>
-      <LastGenOutput>RocketLeague.Designer.cs</LastGenOutput>
-    </None>
-    <None Include="Modules\Games\Witcher3\Witcher3.settings">
-      <Generator>SettingsSingleFileGenerator</Generator>
-      <LastGenOutput>Witcher3.Designer.cs</LastGenOutput>
-    </None>
-    <None Include="Modules\Overlays\VolumeDisplay\VolumeDisplay.settings">
-      <Generator>SettingsSingleFileGenerator</Generator>
-      <LastGenOutput>VolumeDisplay.Designer.cs</LastGenOutput>
-    </None>
-    <None Include="packages.config" />
-    <AppDesigner Include="Properties\" />
-    <Resource Include="Resources\bow.png" />
-    <Resource Include="Resources\WindowsIcons-license.txt" />
-    <Resource Include="Resources\Entypo-license.txt" />
-    <Content Include="logo.ico">
-      <CopyToOutputDirectory>PreserveNewest</CopyToOutputDirectory>
-    </Content>
-    <Resource Include="Resources\logo.ico" />
-    <Resource Include="Resources\logo-disabled.ico" />
-<<<<<<< HEAD
-    <None Include="Resources\LogitechLED.dll" />
-=======
-    <Resource Include="Resources\Dota2\dotaGamestateConfiguration.txt" />
->>>>>>> d913c68b
-    <Content Include="Resources\Witcher3\playerWitcher.txt" />
-    <Content Include="Resources\Witcher3\artemis.txt" />
-    <Resource Include="Resources\Entypo.ttf" />
-    <None Include="Settings\Offsets.settings">
-      <Generator>SettingsSingleFileGenerator</Generator>
-      <LastGenOutput>Offsets.Designer.cs</LastGenOutput>
-    </None>
-    <None Include="Settings\General.settings">
-      <Generator>SettingsSingleFileGenerator</Generator>
-      <LastGenOutput>General.Designer.cs</LastGenOutput>
-    </None>
-  </ItemGroup>
-  <ItemGroup>
-    <None Include="App.config" />
-  </ItemGroup>
-  <ItemGroup>
-    <Page Include="Modules\Effects\AmbientLightning\AmbientLightningEffectView.xaml">
-      <SubType>Designer</SubType>
-      <Generator>MSBuild:Compile</Generator>
-    </Page>
-    <Page Include="Resources\Icons.xaml">
-      <Generator>MSBuild:Compile</Generator>
-      <SubType>Designer</SubType>
-    </Page>
-    <Page Include="Views\EffectsView.xaml">
-      <SubType>Designer</SubType>
-      <Generator>MSBuild:Compile</Generator>
-    </Page>
-    <Page Include="Modules\Effects\Debug\DebugEffectView.xaml">
-      <Generator>MSBuild:Compile</Generator>
-      <SubType>Designer</SubType>
-    </Page>
-    <Page Include="Modules\Effects\AudioVisualizer\AudioVisualizerView.xaml">
-      <SubType>Designer</SubType>
-      <Generator>MSBuild:Compile</Generator>
-    </Page>
-    <Page Include="Modules\Effects\TypeHole\TypeHoleView.xaml">
-      <SubType>Designer</SubType>
-      <Generator>MSBuild:Compile</Generator>
-    </Page>
-    <Page Include="Modules\Effects\TypeWave\TypeWaveView.xaml">
-      <SubType>Designer</SubType>
-      <Generator>MSBuild:Compile</Generator>
-    </Page>
-    <Page Include="Views\Flyouts\FlyoutSettingsView.xaml">
-      <Generator>MSBuild:Compile</Generator>
-      <SubType>Designer</SubType>
-    </Page>
-    <Page Include="Views\GamesView.xaml">
-      <SubType>Designer</SubType>
-      <Generator>MSBuild:Compile</Generator>
-    </Page>
-    <Page Include="Modules\Games\CounterStrike\CounterStrikeView.xaml">
-      <SubType>Designer</SubType>
-      <Generator>MSBuild:Compile</Generator>
-    </Page>
-    <Page Include="Modules\Games\Dota2\Dota2View.xaml">
-      <SubType>Designer</SubType>
-      <Generator>MSBuild:Compile</Generator>
-    </Page>
-    <Page Include="Modules\Games\RocketLeague\RocketLeagueView.xaml">
-      <SubType>Designer</SubType>
-      <Generator>MSBuild:Compile</Generator>
-    </Page>
-    <Page Include="Modules\Games\Witcher3\Witcher3View.xaml">
-      <SubType>Designer</SubType>
-      <Generator>MSBuild:Compile</Generator>
-    </Page>
-    <Page Include="Views\OverlaysView.xaml">
-      <SubType>Designer</SubType>
-      <Generator>MSBuild:Compile</Generator>
-    </Page>
-    <Page Include="Modules\Overlays\VolumeDisplay\VolumeDisplayView.xaml">
-      <SubType>Designer</SubType>
-      <Generator>MSBuild:Compile</Generator>
-    </Page>
-    <Page Include="Views\ShellView.xaml">
-      <SubType>Designer</SubType>
-      <Generator>MSBuild:Compile</Generator>
-    </Page>
-    <Page Include="Views\SystemTrayView.xaml">
-      <SubType>Designer</SubType>
-      <Generator>MSBuild:Compile</Generator>
-    </Page>
-    <Page Include="Views\WelcomeView.xaml">
-      <SubType>Designer</SubType>
-      <Generator>MSBuild:Compile</Generator>
-    </Page>
-  </ItemGroup>
-  <ItemGroup>
-    <Content Include="LogitechLedEnginesWrapper.dll">
-      <CopyToOutputDirectory>PreserveNewest</CopyToOutputDirectory>
-    </Content>
-    <Content Include="Resources\CounterStrike\csgoGamestateConfiguration.txt" />
-  </ItemGroup>
-  <ItemGroup>
-    <BootstrapperPackage Include=".NETFramework,Version=v4.5.2">
-      <Visible>False</Visible>
-      <ProductName>Microsoft .NET Framework 4.5.2 %28x86 and x64%29</ProductName>
-      <Install>true</Install>
-    </BootstrapperPackage>
-    <BootstrapperPackage Include="Microsoft.Net.Framework.3.5.SP1">
-      <Visible>False</Visible>
-      <ProductName>.NET Framework 3.5 SP1</ProductName>
-      <Install>false</Install>
-    </BootstrapperPackage>
-  </ItemGroup>
-  <Import Project="$(MSBuildToolsPath)\Microsoft.CSharp.targets" />
-  <Import Project="..\packages\CUE.NET.1.0.2.1\build\net45\CUE.NET.targets" Condition="Exists('..\packages\CUE.NET.1.0.2.1\build\net45\CUE.NET.targets')" />
-  <Target Name="EnsureNuGetPackageBuildImports" BeforeTargets="PrepareForBuild">
-    <PropertyGroup>
-      <ErrorText>This project references NuGet package(s) that are missing on this computer. Use NuGet Package Restore to download them.  For more information, see http://go.microsoft.com/fwlink/?LinkID=322105. The missing file is {0}.</ErrorText>
-    </PropertyGroup>
-    <Error Condition="!Exists('..\packages\CUE.NET.1.0.2.1\build\net45\CUE.NET.targets')" Text="$([System.String]::Format('$(ErrorText)', '..\packages\CUE.NET.1.0.2.1\build\net45\CUE.NET.targets'))" />
-  </Target>
+﻿<?xml version="1.0" encoding="utf-8"?>
+<Project ToolsVersion="14.0" DefaultTargets="Build" xmlns="http://schemas.microsoft.com/developer/msbuild/2003">
+  <Import Project="$(MSBuildExtensionsPath)\$(MSBuildToolsVersion)\Microsoft.Common.props" Condition="Exists('$(MSBuildExtensionsPath)\$(MSBuildToolsVersion)\Microsoft.Common.props')" />
+  <PropertyGroup>
+    <Configuration Condition=" '$(Configuration)' == '' ">Debug</Configuration>
+    <Platform Condition=" '$(Platform)' == '' ">AnyCPU</Platform>
+    <ProjectGuid>{ED9997A2-E54C-4E9F-9350-62BE672C3ABE}</ProjectGuid>
+    <OutputType>WinExe</OutputType>
+    <AppDesignerFolder>Properties</AppDesignerFolder>
+    <RootNamespace>Artemis</RootNamespace>
+    <AssemblyName>Artemis</AssemblyName>
+    <TargetFrameworkVersion>v4.5.2</TargetFrameworkVersion>
+    <FileAlignment>512</FileAlignment>
+    <ProjectTypeGuids>{60dc8134-eba5-43b8-bcc9-bb4bc16c2548};{FAE04EC0-301F-11D3-BF4B-00C04F79EFBC}</ProjectTypeGuids>
+    <WarningLevel>4</WarningLevel>
+    <AutoGenerateBindingRedirects>true</AutoGenerateBindingRedirects>
+    <SccProjectName>
+    </SccProjectName>
+    <SccLocalPath>
+    </SccLocalPath>
+    <SccAuxPath>
+    </SccAuxPath>
+    <SccProvider>
+    </SccProvider>
+    <IsWebBootstrapper>false</IsWebBootstrapper>
+    <NuGetPackageImportStamp>
+    </NuGetPackageImportStamp>
+    <PublishUrl>C:\Users\Robert\Desktop\Artemis builds\</PublishUrl>
+    <Install>true</Install>
+    <InstallFrom>Disk</InstallFrom>
+    <UpdateEnabled>false</UpdateEnabled>
+    <UpdateMode>Foreground</UpdateMode>
+    <UpdateInterval>7</UpdateInterval>
+    <UpdateIntervalUnits>Days</UpdateIntervalUnits>
+    <UpdatePeriodically>false</UpdatePeriodically>
+    <UpdateRequired>false</UpdateRequired>
+    <MapFileExtensions>true</MapFileExtensions>
+    <SupportUrl>https://github.com/SpoinkyNL/Artemis/wiki/Frequently-Asked-Questions-%28FAQ%29</SupportUrl>
+    <ProductName>Artemis</ProductName>
+    <PublisherName>Artemis</PublisherName>
+    <ApplicationRevision>0</ApplicationRevision>
+    <ApplicationVersion>1.0.2.0</ApplicationVersion>
+    <UseApplicationTrust>false</UseApplicationTrust>
+    <CreateDesktopShortcut>true</CreateDesktopShortcut>
+    <PublishWizardCompleted>true</PublishWizardCompleted>
+    <BootstrapperEnabled>true</BootstrapperEnabled>
+  </PropertyGroup>
+  <PropertyGroup Condition=" '$(Configuration)|$(Platform)' == 'Debug|AnyCPU' ">
+    <PlatformTarget>x64</PlatformTarget>
+    <DebugSymbols>true</DebugSymbols>
+    <DebugType>full</DebugType>
+    <Optimize>false</Optimize>
+    <OutputPath>bin\Debug\</OutputPath>
+    <DefineConstants>DEBUG;TRACE</DefineConstants>
+    <ErrorReport>prompt</ErrorReport>
+    <WarningLevel>4</WarningLevel>
+    <Prefer32Bit>false</Prefer32Bit>
+  </PropertyGroup>
+  <PropertyGroup Condition=" '$(Configuration)|$(Platform)' == 'Release|AnyCPU' ">
+    <PlatformTarget>AnyCPU</PlatformTarget>
+    <DebugType>pdbonly</DebugType>
+    <Optimize>true</Optimize>
+    <OutputPath>bin\Release\</OutputPath>
+    <DefineConstants>TRACE</DefineConstants>
+    <ErrorReport>prompt</ErrorReport>
+    <WarningLevel>4</WarningLevel>
+  </PropertyGroup>
+  <PropertyGroup>
+    <ManifestCertificateThumbprint>EAC088BE27A2DE790AE6F37A020409F4A1B5EC0E</ManifestCertificateThumbprint>
+  </PropertyGroup>
+  <PropertyGroup>
+    <ManifestKeyFile>Artemis_TemporaryKey.pfx</ManifestKeyFile>
+  </PropertyGroup>
+  <PropertyGroup>
+    <GenerateManifests>true</GenerateManifests>
+  </PropertyGroup>
+  <PropertyGroup>
+    <SignManifests>false</SignManifests>
+  </PropertyGroup>
+  <PropertyGroup>
+    <ApplicationIcon>Resources\logo.ico</ApplicationIcon>
+  </PropertyGroup>
+  <PropertyGroup Condition="'$(Configuration)|$(Platform)' == 'Debug|x86'">
+    <DebugSymbols>true</DebugSymbols>
+    <OutputPath>bin\x86\Debug\</OutputPath>
+    <DefineConstants>DEBUG;TRACE</DefineConstants>
+    <DebugType>full</DebugType>
+    <PlatformTarget>x86</PlatformTarget>
+    <ErrorReport>prompt</ErrorReport>
+    <CodeAnalysisRuleSet>MinimumRecommendedRules.ruleset</CodeAnalysisRuleSet>
+  </PropertyGroup>
+  <PropertyGroup Condition="'$(Configuration)|$(Platform)' == 'Release|x86'">
+    <OutputPath>bin\x86\Release\</OutputPath>
+    <DefineConstants>TRACE</DefineConstants>
+    <Optimize>true</Optimize>
+    <DebugType>pdbonly</DebugType>
+    <PlatformTarget>x86</PlatformTarget>
+    <ErrorReport>prompt</ErrorReport>
+    <CodeAnalysisRuleSet>MinimumRecommendedRules.ruleset</CodeAnalysisRuleSet>
+    <Prefer32Bit>true</Prefer32Bit>
+  </PropertyGroup>
+  <PropertyGroup Condition="'$(Configuration)|$(Platform)' == 'Debug|x64'">
+    <DebugSymbols>true</DebugSymbols>
+    <OutputPath>bin\x64\Debug\</OutputPath>
+    <DefineConstants>DEBUG;TRACE</DefineConstants>
+    <DebugType>full</DebugType>
+    <PlatformTarget>x64</PlatformTarget>
+    <ErrorReport>prompt</ErrorReport>
+    <CodeAnalysisRuleSet>MinimumRecommendedRules.ruleset</CodeAnalysisRuleSet>
+  </PropertyGroup>
+  <PropertyGroup Condition="'$(Configuration)|$(Platform)' == 'Release|x64'">
+    <OutputPath>bin\x64\Release\</OutputPath>
+    <DefineConstants>TRACE</DefineConstants>
+    <Optimize>true</Optimize>
+    <DebugType>pdbonly</DebugType>
+    <PlatformTarget>x64</PlatformTarget>
+    <ErrorReport>prompt</ErrorReport>
+    <CodeAnalysisRuleSet>MinimumRecommendedRules.ruleset</CodeAnalysisRuleSet>
+    <Prefer32Bit>true</Prefer32Bit>
+  </PropertyGroup>
+  <PropertyGroup />
+  <ItemGroup>
+    <Reference Include="Autofac, Version=4.0.0.0, Culture=neutral, PublicKeyToken=17863af14b0044da, processorArchitecture=MSIL">
+      <HintPath>..\packages\Autofac.4.0.0-rc1-177\lib\net45\Autofac.dll</HintPath>
+      <Private>True</Private>
+    </Reference>
+    <Reference Include="Caliburn.Micro, Version=2.0.2.0, Culture=neutral, PublicKeyToken=8e5891231f2ed21f, processorArchitecture=MSIL">
+      <HintPath>..\packages\Caliburn.Micro.Core.2.0.2\lib\net45\Caliburn.Micro.dll</HintPath>
+      <Private>True</Private>
+    </Reference>
+    <Reference Include="Caliburn.Micro.Autofac, Version=2.0.9.0, Culture=neutral, processorArchitecture=MSIL">
+      <HintPath>..\packages\Caliburn.Micro.AutofacBootstrap.2.0.9-beta\lib\net40\Caliburn.Micro.Autofac.dll</HintPath>
+      <Private>True</Private>
+    </Reference>
+    <Reference Include="Caliburn.Micro.Platform, Version=2.0.2.0, Culture=neutral, PublicKeyToken=8e5891231f2ed21f, processorArchitecture=MSIL">
+      <HintPath>..\packages\Caliburn.Micro.2.0.2\lib\net45\Caliburn.Micro.Platform.dll</HintPath>
+      <Private>True</Private>
+    </Reference>
+    <Reference Include="Corale.Colore, Version=4.0.0.0, Culture=neutral, processorArchitecture=MSIL">
+      <HintPath>..\packages\Colore.4.0.0\lib\net35\Corale.Colore.dll</HintPath>
+      <Private>True</Private>
+    </Reference>
+    <Reference Include="CUE.NET, Version=1.0.2.1, Culture=neutral, processorArchitecture=MSIL">
+      <HintPath>..\packages\CUE.NET.1.0.2.1\lib\net45\CUE.NET.dll</HintPath>
+      <Private>True</Private>
+    </Reference>
+    <Reference Include="Hardcodet.Wpf.TaskbarNotification, Version=1.0.5.0, Culture=neutral, processorArchitecture=MSIL">
+      <HintPath>..\packages\Hardcodet.NotifyIcon.Wpf.1.0.5\lib\net451\Hardcodet.Wpf.TaskbarNotification.dll</HintPath>
+      <Private>True</Private>
+    </Reference>
+    <Reference Include="Kaliko.ImageLibrary, Version=2.0.4.0, Culture=neutral, processorArchitecture=MSIL">
+      <HintPath>..\packages\ImageLibrary.2.0.5\lib\net45\Kaliko.ImageLibrary.dll</HintPath>
+      <Private>True</Private>
+    </Reference>
+    <Reference Include="log4net, Version=1.2.15.0, Culture=neutral, PublicKeyToken=669e0ddf0bb1aa2a, processorArchitecture=MSIL">
+      <HintPath>..\packages\log4net.2.0.5\lib\net45-full\log4net.dll</HintPath>
+      <Private>True</Private>
+    </Reference>
+    <Reference Include="MahApps.Metro, Version=1.2.4.0, Culture=neutral, PublicKeyToken=f4fb5a3c4d1e5b4f, processorArchitecture=MSIL">
+      <HintPath>..\packages\MahApps.Metro.1.2.4.0\lib\net45\MahApps.Metro.dll</HintPath>
+      <Private>True</Private>
+    </Reference>
+    <Reference Include="Microsoft.QualityTools.Testing.Fakes, Version=12.0.0.0, Culture=neutral, PublicKeyToken=b03f5f7f11d50a3a, processorArchitecture=MSIL">
+      <SpecificVersion>False</SpecificVersion>
+    </Reference>
+    <Reference Include="NAudio, Version=1.7.3.0, Culture=neutral, processorArchitecture=MSIL">
+      <HintPath>..\packages\NAudio.1.7.3\lib\net35\NAudio.dll</HintPath>
+      <Private>True</Private>
+    </Reference>
+    <Reference Include="Newtonsoft.Json, Version=8.0.0.0, Culture=neutral, PublicKeyToken=30ad4fe6b2a6aeed, processorArchitecture=MSIL">
+      <HintPath>..\packages\Newtonsoft.Json.8.0.2\lib\net45\Newtonsoft.Json.dll</HintPath>
+      <Private>True</Private>
+    </Reference>
+    <Reference Include="SharpDX, Version=3.0.1.0, Culture=neutral, PublicKeyToken=b4dcf0f35e5521f1, processorArchitecture=MSIL">
+      <HintPath>..\packages\SharpDX.3.0.1\lib\net45\SharpDX.dll</HintPath>
+      <Private>True</Private>
+    </Reference>
+    <Reference Include="SharpDX.Direct3D11, Version=3.0.1.0, Culture=neutral, PublicKeyToken=b4dcf0f35e5521f1, processorArchitecture=MSIL">
+      <HintPath>..\packages\SharpDX.Direct3D11.3.0.1\lib\net45\SharpDX.Direct3D11.dll</HintPath>
+      <Private>True</Private>
+    </Reference>
+    <Reference Include="SharpDX.DXGI, Version=3.0.1.0, Culture=neutral, PublicKeyToken=b4dcf0f35e5521f1, processorArchitecture=MSIL">
+      <HintPath>..\packages\SharpDX.DXGI.3.0.1\lib\net45\SharpDX.DXGI.dll</HintPath>
+      <Private>True</Private>
+    </Reference>
+    <Reference Include="System" />
+    <Reference Include="System.Data" />
+    <Reference Include="System.Drawing" />
+    <Reference Include="System.Runtime.Serialization" />
+    <Reference Include="System.Web" />
+    <Reference Include="System.Windows.Forms" />
+    <Reference Include="System.Windows.Interactivity, Version=4.5.0.0, Culture=neutral, PublicKeyToken=31bf3856ad364e35, processorArchitecture=MSIL" />
+    <Reference Include="System.Xml" />
+    <Reference Include="Microsoft.CSharp" />
+    <Reference Include="System.Core" />
+    <Reference Include="System.Xml.Linq" />
+    <Reference Include="System.Data.DataSetExtensions" />
+    <Reference Include="System.Net.Http" />
+    <Reference Include="System.Xaml">
+      <RequiredTargetFramework>4.0</RequiredTargetFramework>
+    </Reference>
+    <Reference Include="VioletTape.WpfExceptionViewer, Version=1.0.0.0, Culture=neutral, PublicKeyToken=bfd09609f6784d58, processorArchitecture=MSIL">
+      <HintPath>..\packages\WpfExceptionViewer.1.0.0.0\lib\VioletTape.WpfExceptionViewer.dll</HintPath>
+      <Private>True</Private>
+    </Reference>
+    <Reference Include="VirtualInput, Version=1.0.0.0, Culture=neutral, processorArchitecture=MSIL">
+      <HintPath>..\packages\VirtualInput.1.0.1\lib\net20\VirtualInput.dll</HintPath>
+      <Private>True</Private>
+    </Reference>
+    <Reference Include="WindowsBase" />
+    <Reference Include="PresentationCore" />
+    <Reference Include="PresentationFramework" />
+    <Reference Include="Xceed.Wpf.AvalonDock, Version=2.6.0.0, Culture=neutral, PublicKeyToken=3e4669d2f30244f4, processorArchitecture=MSIL">
+      <HintPath>..\packages\Extended.Wpf.Toolkit.2.6\lib\net40\Xceed.Wpf.AvalonDock.dll</HintPath>
+      <Private>True</Private>
+    </Reference>
+    <Reference Include="Xceed.Wpf.AvalonDock.Themes.Aero, Version=2.6.0.0, Culture=neutral, PublicKeyToken=3e4669d2f30244f4, processorArchitecture=MSIL">
+      <HintPath>..\packages\Extended.Wpf.Toolkit.2.6\lib\net40\Xceed.Wpf.AvalonDock.Themes.Aero.dll</HintPath>
+      <Private>True</Private>
+    </Reference>
+    <Reference Include="Xceed.Wpf.AvalonDock.Themes.Metro, Version=2.6.0.0, Culture=neutral, PublicKeyToken=3e4669d2f30244f4, processorArchitecture=MSIL">
+      <HintPath>..\packages\Extended.Wpf.Toolkit.2.6\lib\net40\Xceed.Wpf.AvalonDock.Themes.Metro.dll</HintPath>
+      <Private>True</Private>
+    </Reference>
+    <Reference Include="Xceed.Wpf.AvalonDock.Themes.VS2010, Version=2.6.0.0, Culture=neutral, PublicKeyToken=3e4669d2f30244f4, processorArchitecture=MSIL">
+      <HintPath>..\packages\Extended.Wpf.Toolkit.2.6\lib\net40\Xceed.Wpf.AvalonDock.Themes.VS2010.dll</HintPath>
+      <Private>True</Private>
+    </Reference>
+    <Reference Include="Xceed.Wpf.DataGrid, Version=2.6.0.0, Culture=neutral, PublicKeyToken=3e4669d2f30244f4, processorArchitecture=MSIL">
+      <HintPath>..\packages\Extended.Wpf.Toolkit.2.6\lib\net40\Xceed.Wpf.DataGrid.dll</HintPath>
+      <Private>True</Private>
+    </Reference>
+    <Reference Include="Xceed.Wpf.Toolkit, Version=2.6.0.0, Culture=neutral, PublicKeyToken=3e4669d2f30244f4, processorArchitecture=MSIL">
+      <HintPath>..\packages\Extended.Wpf.Toolkit.2.6\lib\net40\Xceed.Wpf.Toolkit.dll</HintPath>
+      <Private>True</Private>
+    </Reference>
+  </ItemGroup>
+  <ItemGroup>
+    <ApplicationDefinition Include="App.xaml">
+      <Generator>MSBuild:Compile</Generator>
+      <SubType>Designer</SubType>
+    </ApplicationDefinition>
+    <Compile Include="App.xaml.cs">
+      <DependentUpon>App.xaml</DependentUpon>
+      <SubType>Code</SubType>
+    </Compile>
+    <Compile Include="ArtemisBootstrapper.cs" />
+    <Compile Include="Events\ToggleEnabled.cs" />
+    <Compile Include="Events\ActiveEffectChanged.cs" />
+    <Compile Include="Events\ChangeBitmap.cs" />
+    <Compile Include="KeyboardProviders\Corsair\CorsairRGB.cs" />
+    <Compile Include="KeyboardProviders\KeyboardProvider.cs" />
+    <Compile Include="KeyboardProviders\KeyboardRegion.cs" />
+    <Compile Include="KeyboardProviders\Logitech\Orion.cs" />
+    <Compile Include="KeyboardProviders\Logitech\Utilities\KeyboardNames.cs" />
+    <Compile Include="KeyboardProviders\Logitech\Utilities\KeyMap.cs" />
+    <Compile Include="KeyboardProviders\Logitech\Utilities\LogitechGSDK.cs" />
+    <Compile Include="KeyboardProviders\Logitech\Utilities\OrionUtilities.cs" />
+    <Compile Include="KeyboardProviders\ProviderHelper.cs" />
+    <Compile Include="KeyboardProviders\Razer\BlackWidow.cs" />
+    <Compile Include="KeyboardProviders\Razer\Utilities\RazerUtilities.cs" />
+    <Compile Include="Managers\EffectManager.cs" />
+    <Compile Include="Managers\KeyboardManager.cs" />
+    <Compile Include="Managers\MainManager.cs" />
+    <Compile Include="Models\EffectModel.cs" />
+    <Compile Include="Models\EffectSettings.cs" />
+    <Compile Include="Models\GameSettings.cs" />
+    <Compile Include="Modules\Effects\AmbientLightning\AmbientLightningEffectModel.cs" />
+    <Compile Include="Modules\Effects\AmbientLightning\AmbientLightningEffectSettings.cs" />
+    <Compile Include="Modules\Effects\AmbientLightning\AmbientLightningEffectView.xaml.cs">
+      <DependentUpon>AmbientLightningEffectView.xaml</DependentUpon>
+    </Compile>
+    <Compile Include="Modules\Effects\AmbientLightning\AmbientLightningEffectViewModel.cs" />
+    <Compile Include="Modules\Effects\AudioVisualizer\AudioVisualization.Designer.cs">
+      <DependentUpon>AudioVisualization.settings</DependentUpon>
+      <AutoGen>True</AutoGen>
+      <DesignTimeSharedInput>True</DesignTimeSharedInput>
+    </Compile>
+    <Compile Include="Modules\Effects\AudioVisualizer\AudioVisualizerModel.cs" />
+    <Compile Include="Modules\Effects\Debug\DebugEffectModel.cs" />
+    <Compile Include="Modules\Effects\TypeHole\TypeHoleModel.cs" />
+    <Compile Include="Modules\Effects\TypeWave\TypeWave.Designer.cs">
+      <DependentUpon>TypeWave.settings</DependentUpon>
+      <AutoGen>True</AutoGen>
+      <DesignTimeSharedInput>True</DesignTimeSharedInput>
+    </Compile>
+    <Compile Include="Modules\Effects\TypeWave\TypeWaveModel.cs" />
+    <Compile Include="Models\GameModel.cs" />
+    <Compile Include="Modules\Games\CounterStrike\CounterStrike.Designer.cs">
+      <DependentUpon>CounterStrike.settings</DependentUpon>
+      <AutoGen>True</AutoGen>
+      <DesignTimeSharedInput>True</DesignTimeSharedInput>
+    </Compile>
+    <Compile Include="Modules\Games\CounterStrike\CounterStrikeModel.cs" />
+    <Compile Include="Modules\Games\CounterStrike\CounterStrikeSettings.cs" />
+    <Compile Include="Modules\Games\Dota2\Dota2.Designer.cs">
+      <AutoGen>True</AutoGen>
+      <DesignTimeSharedInput>True</DesignTimeSharedInput>
+      <DependentUpon>Dota2.settings</DependentUpon>
+    </Compile>
+    <Compile Include="Modules\Games\Dota2\Dota2DataModel.cs" />
+    <Compile Include="Modules\Games\Dota2\Dota2Model.cs" />
+    <Compile Include="Modules\Games\Dota2\Dota2Settings.cs" />
+    <Compile Include="Modules\Games\RocketLeague\RocketLeague.Designer.cs">
+      <DependentUpon>RocketLeague.settings</DependentUpon>
+      <AutoGen>True</AutoGen>
+      <DesignTimeSharedInput>True</DesignTimeSharedInput>
+    </Compile>
+    <Compile Include="Modules\Games\RocketLeague\RocketLeagueModel.cs" />
+    <Compile Include="Modules\Games\Witcher3\Witcher3Settings.cs" />
+    <Compile Include="Modules\Games\Witcher3\Witcher3.Designer.cs">
+      <AutoGen>True</AutoGen>
+      <DesignTimeSharedInput>True</DesignTimeSharedInput>
+      <DependentUpon>Witcher3.settings</DependentUpon>
+    </Compile>
+    <Compile Include="Modules\Games\Witcher3\Witcher3Model.cs" />
+    <Compile Include="Models\OverlayModel.cs" />
+    <Compile Include="Modules\Overlays\VolumeDisplay\VolumeDisplay.cs" />
+    <Compile Include="Modules\Overlays\VolumeDisplay\VolumeDisplay.Designer.cs">
+      <AutoGen>True</AutoGen>
+      <DesignTimeSharedInput>True</DesignTimeSharedInput>
+      <DependentUpon>VolumeDisplay.settings</DependentUpon>
+    </Compile>
+    <Compile Include="Modules\Overlays\VolumeDisplay\VolumeDisplayModel.cs" />
+    <Compile Include="Modules\Effects\AudioVisualizer\AudioVisualizerSettings.cs" />
+    <Compile Include="Modules\Effects\Debug\DebugEffectSettings.cs" />
+    <Compile Include="Modules\Overlays\VolumeDisplay\VolumeDisplaySettings.cs" />
+    <Compile Include="Modules\Games\RocketLeague\RocketLeagueSettings.cs" />
+    <Compile Include="Modules\Effects\TypeWave\TypeWaveSettings.cs" />
+    <Compile Include="Properties\Annotations.cs" />
+    <Compile Include="Properties\Resources.Designer.cs">
+      <AutoGen>True</AutoGen>
+      <DesignTime>True</DesignTime>
+      <DependentUpon>Resources.resx</DependentUpon>
+    </Compile>
+    <Compile Include="Services\DialogService.cs" />
+    <Compile Include="Services\MetroDialogService.cs" />
+    <Compile Include="Settings\General.Designer.cs">
+      <AutoGen>True</AutoGen>
+      <DesignTimeSharedInput>True</DesignTimeSharedInput>
+      <DependentUpon>General.settings</DependentUpon>
+    </Compile>
+    <Compile Include="Settings\GeneralSettings.cs" />
+    <Compile Include="Settings\Offsets.Designer.cs">
+      <AutoGen>True</AutoGen>
+      <DesignTimeSharedInput>True</DesignTimeSharedInput>
+      <DependentUpon>Offsets.settings</DependentUpon>
+    </Compile>
+    <Compile Include="Utilities\Audio\FftEventArgs.cs" />
+    <Compile Include="Utilities\Audio\SampleAggregator.cs" />
+    <Compile Include="Utilities\ColorHelpers.cs" />
+    <Compile Include="Utilities\GameState\GameDataReceivedEventArgs.cs" />
+    <Compile Include="Utilities\GameState\GameStateWebServer.cs" />
+    <Compile Include="Utilities\ImageUtilities.cs" />
+    <Compile Include="Utilities\Keyboard\KeyboardHook.cs" />
+    <Compile Include="Utilities\LogitechDll\DllManager.cs" />
+    <Compile Include="Utilities\Memory\GamePointer.cs" />
+    <Compile Include="Utilities\Memory\Memory.cs" />
+    <Compile Include="Utilities\Memory\MemoryHelpers.cs" />
+    <Compile Include="Utilities\Memory\Win32.cs" />
+    <Compile Include="Utilities\Keyboard\Key.cs" />
+    <Compile Include="Utilities\Keyboard\KeyboardRectangle.cs" />
+    <Compile Include="Utilities\ScreenCapture.cs" />
+    <Compile Include="Utilities\ShellLink.cs" />
+    <Compile Include="Utilities\Updater.cs" />
+    <Compile Include="ViewModels\Abstract\EffectViewModel.cs" />
+    <Compile Include="ViewModels\Abstract\GameViewModel.cs" />
+    <Compile Include="ViewModels\EffectsViewModel.cs" />
+    <Compile Include="Modules\Effects\AudioVisualizer\AudioVisualizerViewModel.cs" />
+    <Compile Include="Modules\Effects\Debug\DebugEffectViewModel.cs" />
+    <Compile Include="Modules\Effects\TypeHole\TypeHoleViewModel.cs" />
+    <Compile Include="Modules\Effects\TypeWave\TypeWaveViewModel.cs" />
+    <Compile Include="ViewModels\FlyoutBaseViewModel.cs" />
+    <Compile Include="ViewModels\Flyouts\FlyoutSettingsViewModel.cs" />
+    <Compile Include="ViewModels\GamesViewModel.cs" />
+    <Compile Include="Modules\Games\CounterStrike\CounterStrikeViewModel.cs" />
+    <Compile Include="Modules\Games\Dota2\Dota2ViewModel.cs" />
+    <Compile Include="Modules\Games\RocketLeague\RocketLeagueViewModel.cs" />
+    <Compile Include="Modules\Games\Witcher3\Witcher3ViewModel.cs" />
+    <Compile Include="ViewModels\OverlaysViewModel.cs" />
+    <Compile Include="Modules\Overlays\VolumeDisplay\VolumeDisplayViewModel.cs" />
+    <Compile Include="ViewModels\ShellViewModel.cs" />
+    <Compile Include="ViewModels\SystemTrayViewModel.cs" />
+    <Compile Include="ViewModels\WelcomeViewModel.cs" />
+    <Compile Include="Views\EffectsView.xaml.cs">
+      <DependentUpon>EffectsView.xaml</DependentUpon>
+    </Compile>
+    <Compile Include="Views\Flyouts\FlyoutSettingsView.xaml.cs">
+      <DependentUpon>FlyoutSettingsView.xaml</DependentUpon>
+    </Compile>
+    <Compile Include="Modules\Effects\Debug\DebugEffectView.xaml.cs">
+      <DependentUpon>DebugEffectView.xaml</DependentUpon>
+    </Compile>
+    <Compile Include="Modules\Effects\AudioVisualizer\AudioVisualizerView.xaml.cs">
+      <DependentUpon>AudioVisualizerView.xaml</DependentUpon>
+    </Compile>
+    <Compile Include="Modules\Effects\TypeHole\TypeHoleView.xaml.cs">
+      <DependentUpon>TypeHoleView.xaml</DependentUpon>
+    </Compile>
+    <Compile Include="Modules\Effects\TypeWave\TypeWaveView.xaml.cs">
+      <DependentUpon>TypeWaveView.xaml</DependentUpon>
+    </Compile>
+    <Compile Include="Views\GamesView.xaml.cs">
+      <DependentUpon>GamesView.xaml</DependentUpon>
+    </Compile>
+    <Compile Include="Modules\Games\CounterStrike\CounterStrikeView.xaml.cs">
+      <DependentUpon>CounterStrikeView.xaml</DependentUpon>
+    </Compile>
+    <Compile Include="Modules\Games\Dota2\Dota2View.xaml.cs">
+      <DependentUpon>Dota2View.xaml</DependentUpon>
+    </Compile>
+    <Compile Include="Modules\Games\RocketLeague\RocketLeagueView.xaml.cs">
+      <DependentUpon>RocketLeagueView.xaml</DependentUpon>
+    </Compile>
+    <Compile Include="Modules\Games\Witcher3\Witcher3View.xaml.cs">
+      <DependentUpon>Witcher3View.xaml</DependentUpon>
+    </Compile>
+    <Compile Include="Views\OverlaysView.xaml.cs">
+      <DependentUpon>OverlaysView.xaml</DependentUpon>
+    </Compile>
+    <Compile Include="Modules\Overlays\VolumeDisplay\VolumeDisplayView.xaml.cs">
+      <DependentUpon>VolumeDisplayView.xaml</DependentUpon>
+    </Compile>
+    <Compile Include="Views\ShellView.xaml.cs">
+      <DependentUpon>ShellView.xaml</DependentUpon>
+    </Compile>
+    <Compile Include="Views\SystemTrayView.xaml.cs">
+      <DependentUpon>SystemTrayView.xaml</DependentUpon>
+    </Compile>
+    <Compile Include="Views\WelcomeView.xaml.cs">
+      <DependentUpon>WelcomeView.xaml</DependentUpon>
+    </Compile>
+  </ItemGroup>
+  <ItemGroup>
+    <Compile Include="Properties\AssemblyInfo.cs">
+      <SubType>Code</SubType>
+    </Compile>
+    <EmbeddedResource Include="Properties\Resources.resx">
+      <Generator>ResXFileCodeGenerator</Generator>
+      <LastGenOutput>Resources.Designer.cs</LastGenOutput>
+      <SubType>Designer</SubType>
+    </EmbeddedResource>
+    <None Include="Modules\Effects\AudioVisualizer\AudioVisualization.settings">
+      <Generator>SettingsSingleFileGenerator</Generator>
+      <LastGenOutput>AudioVisualization.Designer.cs</LastGenOutput>
+    </None>
+    <None Include="Modules\Effects\TypeWave\TypeWave.settings">
+      <Generator>SettingsSingleFileGenerator</Generator>
+      <LastGenOutput>TypeWave.Designer.cs</LastGenOutput>
+    </None>
+    <None Include="Modules\Games\CounterStrike\CounterStrike.settings">
+      <Generator>SettingsSingleFileGenerator</Generator>
+      <LastGenOutput>CounterStrike.Designer.cs</LastGenOutput>
+    </None>
+    <None Include="Modules\Games\Dota2\Dota2.settings">
+      <Generator>SettingsSingleFileGenerator</Generator>
+      <LastGenOutput>Dota2.Designer.cs</LastGenOutput>
+    </None>
+    <None Include="Modules\Games\RocketLeague\RocketLeague.settings">
+      <Generator>SettingsSingleFileGenerator</Generator>
+      <LastGenOutput>RocketLeague.Designer.cs</LastGenOutput>
+    </None>
+    <None Include="Modules\Games\Witcher3\Witcher3.settings">
+      <Generator>SettingsSingleFileGenerator</Generator>
+      <LastGenOutput>Witcher3.Designer.cs</LastGenOutput>
+    </None>
+    <None Include="Modules\Overlays\VolumeDisplay\VolumeDisplay.settings">
+      <Generator>SettingsSingleFileGenerator</Generator>
+      <LastGenOutput>VolumeDisplay.Designer.cs</LastGenOutput>
+    </None>
+    <None Include="packages.config" />
+    <AppDesigner Include="Properties\" />
+    <Resource Include="Resources\bow.png" />
+    <Resource Include="Resources\WindowsIcons-license.txt" />
+    <Resource Include="Resources\Entypo-license.txt" />
+    <Content Include="logo.ico">
+      <CopyToOutputDirectory>PreserveNewest</CopyToOutputDirectory>
+    </Content>
+    <Resource Include="Resources\logo.ico" />
+    <Resource Include="Resources\logo-disabled.ico" />
+    <Resource Include="Resources\Dota2\dotaGamestateConfiguration.txt" />
+    <None Include="Resources\LogitechLED.dll" />
+    <Content Include="Resources\Witcher3\playerWitcher.txt" />
+    <Content Include="Resources\Witcher3\artemis.txt" />
+    <Resource Include="Resources\Entypo.ttf" />
+    <None Include="Settings\Offsets.settings">
+      <Generator>SettingsSingleFileGenerator</Generator>
+      <LastGenOutput>Offsets.Designer.cs</LastGenOutput>
+    </None>
+    <None Include="Settings\General.settings">
+      <Generator>SettingsSingleFileGenerator</Generator>
+      <LastGenOutput>General.Designer.cs</LastGenOutput>
+    </None>
+  </ItemGroup>
+  <ItemGroup>
+    <None Include="App.config" />
+  </ItemGroup>
+  <ItemGroup>
+    <Page Include="Modules\Effects\AmbientLightning\AmbientLightningEffectView.xaml">
+      <SubType>Designer</SubType>
+      <Generator>MSBuild:Compile</Generator>
+    </Page>
+    <Page Include="Resources\Icons.xaml">
+      <Generator>MSBuild:Compile</Generator>
+      <SubType>Designer</SubType>
+    </Page>
+    <Page Include="Views\EffectsView.xaml">
+      <SubType>Designer</SubType>
+      <Generator>MSBuild:Compile</Generator>
+    </Page>
+    <Page Include="Modules\Effects\Debug\DebugEffectView.xaml">
+      <Generator>MSBuild:Compile</Generator>
+      <SubType>Designer</SubType>
+    </Page>
+    <Page Include="Modules\Effects\AudioVisualizer\AudioVisualizerView.xaml">
+      <SubType>Designer</SubType>
+      <Generator>MSBuild:Compile</Generator>
+    </Page>
+    <Page Include="Modules\Effects\TypeHole\TypeHoleView.xaml">
+      <SubType>Designer</SubType>
+      <Generator>MSBuild:Compile</Generator>
+    </Page>
+    <Page Include="Modules\Effects\TypeWave\TypeWaveView.xaml">
+      <SubType>Designer</SubType>
+      <Generator>MSBuild:Compile</Generator>
+    </Page>
+    <Page Include="Views\Flyouts\FlyoutSettingsView.xaml">
+      <Generator>MSBuild:Compile</Generator>
+      <SubType>Designer</SubType>
+    </Page>
+    <Page Include="Views\GamesView.xaml">
+      <SubType>Designer</SubType>
+      <Generator>MSBuild:Compile</Generator>
+    </Page>
+    <Page Include="Modules\Games\CounterStrike\CounterStrikeView.xaml">
+      <SubType>Designer</SubType>
+      <Generator>MSBuild:Compile</Generator>
+    </Page>
+    <Page Include="Modules\Games\Dota2\Dota2View.xaml">
+      <SubType>Designer</SubType>
+      <Generator>MSBuild:Compile</Generator>
+    </Page>
+    <Page Include="Modules\Games\RocketLeague\RocketLeagueView.xaml">
+      <SubType>Designer</SubType>
+      <Generator>MSBuild:Compile</Generator>
+    </Page>
+    <Page Include="Modules\Games\Witcher3\Witcher3View.xaml">
+      <SubType>Designer</SubType>
+      <Generator>MSBuild:Compile</Generator>
+    </Page>
+    <Page Include="Views\OverlaysView.xaml">
+      <SubType>Designer</SubType>
+      <Generator>MSBuild:Compile</Generator>
+    </Page>
+    <Page Include="Modules\Overlays\VolumeDisplay\VolumeDisplayView.xaml">
+      <SubType>Designer</SubType>
+      <Generator>MSBuild:Compile</Generator>
+    </Page>
+    <Page Include="Views\ShellView.xaml">
+      <SubType>Designer</SubType>
+      <Generator>MSBuild:Compile</Generator>
+    </Page>
+    <Page Include="Views\SystemTrayView.xaml">
+      <SubType>Designer</SubType>
+      <Generator>MSBuild:Compile</Generator>
+    </Page>
+    <Page Include="Views\WelcomeView.xaml">
+      <SubType>Designer</SubType>
+      <Generator>MSBuild:Compile</Generator>
+    </Page>
+  </ItemGroup>
+  <ItemGroup>
+    <Content Include="LogitechLedEnginesWrapper.dll">
+      <CopyToOutputDirectory>PreserveNewest</CopyToOutputDirectory>
+    </Content>
+    <Content Include="Resources\CounterStrike\csgoGamestateConfiguration.txt" />
+  </ItemGroup>
+  <ItemGroup>
+    <BootstrapperPackage Include=".NETFramework,Version=v4.5.2">
+      <Visible>False</Visible>
+      <ProductName>Microsoft .NET Framework 4.5.2 %28x86 and x64%29</ProductName>
+      <Install>true</Install>
+    </BootstrapperPackage>
+    <BootstrapperPackage Include="Microsoft.Net.Framework.3.5.SP1">
+      <Visible>False</Visible>
+      <ProductName>.NET Framework 3.5 SP1</ProductName>
+      <Install>false</Install>
+    </BootstrapperPackage>
+  </ItemGroup>
+  <Import Project="$(MSBuildToolsPath)\Microsoft.CSharp.targets" />
+  <Import Project="..\packages\CUE.NET.1.0.2.1\build\net45\CUE.NET.targets" Condition="Exists('..\packages\CUE.NET.1.0.2.1\build\net45\CUE.NET.targets')" />
+  <Target Name="EnsureNuGetPackageBuildImports" BeforeTargets="PrepareForBuild">
+    <PropertyGroup>
+      <ErrorText>This project references NuGet package(s) that are missing on this computer. Use NuGet Package Restore to download them.  For more information, see http://go.microsoft.com/fwlink/?LinkID=322105. The missing file is {0}.</ErrorText>
+    </PropertyGroup>
+    <Error Condition="!Exists('..\packages\CUE.NET.1.0.2.1\build\net45\CUE.NET.targets')" Text="$([System.String]::Format('$(ErrorText)', '..\packages\CUE.NET.1.0.2.1\build\net45\CUE.NET.targets'))" />
+  </Target>
   <!-- To modify your build process, add your task inside one of the targets below and uncomment it. 
        Other similar extension points exist, see Microsoft.Common.targets.
   <Target Name="BeforeBuild">
   </Target>
   <Target Name="AfterBuild">
   </Target>
-  -->
+  -->
 </Project>