--- conflicted
+++ resolved
@@ -1,6 +1,6 @@
-<<<<<<< HEAD
 ﻿using System.Diagnostics;
 using System.Linq;
+using System.Reflection;
 using System.Windows;
 using System.Windows.Controls;
 using System.Windows.Forms;
@@ -80,8 +80,8 @@
 
         private void CheckDuplicateInstances()
         {
-            var processes = Process.GetProcesses();
-            if (processes.Count(p => p.ProcessName == "Artemis") < 2)
+            if (Process.GetProcesses().Count(p => p.ProcessName.Contains(Assembly.GetExecutingAssembly()
+                .FullName.Split(',')[0]) && !p.Modules[0].FileName.Contains("vshost")) < 2)
                 return;
 
             MessageBox.Show("An instance of Artemis is already running (check your system tray).",
@@ -90,55 +90,4 @@
         }
 
     }
-=======
-﻿using System.Diagnostics;
-using System.Linq;
-using System.Reflection;
-using System.Windows;
-using System.Windows.Forms;
-using Artemis.ViewModels;
-using Autofac;
-using Caliburn.Micro;
-using Caliburn.Micro.Autofac;
-using Application = System.Windows.Application;
-using MessageBox = System.Windows.Forms.MessageBox;
-
-namespace Artemis
-{
-    public class ArtemisBootstrapper : AutofacBootstrapper<SystemTrayViewModel>
-    {
-        public ArtemisBootstrapper()
-        {
-            CheckDuplicateInstances();
-
-            Initialize();
-        }
-
-        protected override void ConfigureContainer(ContainerBuilder builder)
-        {
-            base.ConfigureContainer(builder);
-
-            // create a window manager instance to be used by everyone asking for one (including Caliburn.Micro)
-            builder.RegisterInstance<IWindowManager>(new WindowManager());
-            builder.RegisterType<SystemTrayViewModel>();
-            builder.RegisterType<ShellViewModel>();
-        }
-
-        protected override void OnStartup(object sender, StartupEventArgs e)
-        {
-            DisplayRootViewFor<SystemTrayViewModel>();
-        }
-
-        private void CheckDuplicateInstances()
-        {
-            if (Process.GetProcesses().Count(p => p.ProcessName.Contains(Assembly.GetExecutingAssembly()
-                .FullName.Split(',')[0]) && !p.Modules[0].FileName.Contains("vshost")) < 2)
-                return;
-
-            MessageBox.Show("An instance of Artemis is already running (check your system tray).",
-                "Artemis  (╯°□°）╯︵ ┻━┻", MessageBoxButtons.OK, MessageBoxIcon.Warning);
-            Application.Current.Shutdown();
-        }
-    }
->>>>>>> bdeba5e5
 }