--- conflicted
+++ resolved
@@ -1,82 +1,77 @@
-﻿using System;
-using System.Collections.Generic;
-using System.Drawing;
-using System.Linq;
-using Artemis.Managers;
-using Artemis.Models.Interfaces;
-using Artemis.Models.Profiles;
-using Newtonsoft.Json;
-using NLog;
-using Brush = System.Windows.Media.Brush;
-
-namespace Artemis.Models
-{
-    public abstract class EffectModel : IDisposable
-    {
-        public delegate void SettingsUpdateHandler(EffectSettings settings);
-
-<<<<<<< HEAD
-        public bool Initialized;
-        public MainManager MainManager;
-        public string Name;
-        private DateTime _lastTrace;
-=======
-        public bool Initialized { get; set; }
-        public MainManager MainManager { get; set; }
-        public string Name { get; set; }
-        public int KeyboardScale { get; set; } = 4;
->>>>>>> 661ffe25
-
-        protected EffectModel(MainManager mainManager, IDataModel dataModel)
-        {
-            MainManager = mainManager;
-            DataModel = dataModel;
-        }
-
-        // Used by profile system
-        public IDataModel DataModel { get; set; }
-        public ProfileModel Profile { get; set; }
-
-        public abstract void Dispose();
-
-        // Called on creation
-        public abstract void Enable();
-
-        // Called every frame
-        public abstract void Update();
-
-        // Called after every update
-        public virtual void Render(Graphics keyboard, out Brush mouse, out Brush headset, bool renderMice, bool renderHeadsets)
-        {
-            mouse = null;
-            headset = null;
-
-            if (Profile == null || DataModel == null || MainManager.DeviceManager.ActiveKeyboard == null)
-                return;
-
-            // Get all enabled layers who's conditions are met
-            var renderLayers = GetRenderLayers(renderMice, renderHeadsets);
-
-            // Trace debugging
-            if (DateTime.Now.AddSeconds(-2) > _lastTrace)
-            {
-                _lastTrace = DateTime.Now;
-                MainManager.Logger.Trace("Effect datamodel as JSON: \r\n{0}",
-                    JsonConvert.SerializeObject(DataModel, Formatting.Indented));
-                MainManager.Logger.Trace("Effect {0} has to render {1} layers", Name, renderLayers.Count);
-                foreach (var renderLayer in renderLayers)
-                    MainManager.Logger.Trace("    Layer name: {0}, layer type: {1}", renderLayer.Name,
-                        renderLayer.LayerType);
-            }
-
-            // Render the keyboard layer-by-layer
-            Profile.DrawProfile(keyboard, renderLayers, DataModel, MainManager.DeviceManager.ActiveKeyboard.KeyboardRectangle(KeyboardScale), false, true);
-            // Render the first enabled mouse (will default to null if renderMice was false)
-            mouse = Profile.GenerateBrush(renderLayers.LastOrDefault(l => l.LayerType == LayerType.Mouse), DataModel);
-            // Render the first enabled headset (will default to null if renderHeadsets was false)
-            headset = Profile.GenerateBrush(renderLayers.LastOrDefault(l => l.LayerType == LayerType.Headset), DataModel);
-        }
-
-        public abstract List<LayerModel> GetRenderLayers(bool renderMice, bool renderHeadsets);
-    }
+﻿using System;
+using System.Collections.Generic;
+using System.Drawing;
+using System.Linq;
+using Artemis.Managers;
+using Artemis.Models.Interfaces;
+using Artemis.Models.Profiles;
+using Newtonsoft.Json;
+using NLog;
+using Brush = System.Windows.Media.Brush;
+
+namespace Artemis.Models
+{
+    public abstract class EffectModel : IDisposable
+    {
+        public delegate void SettingsUpdateHandler(EffectSettings settings);
+
+        public bool Initialized { get; set; }
+        public MainManager MainManager { get; set; }
+        public string Name { get; set; }
+        public int KeyboardScale { get; set; } = 4;
+
+        private DateTime _lastTrace;
+
+        protected EffectModel(MainManager mainManager, IDataModel dataModel)
+        {
+            MainManager = mainManager;
+            DataModel = dataModel;
+        }
+
+        // Used by profile system
+        public IDataModel DataModel { get; set; }
+        public ProfileModel Profile { get; set; }
+
+        public abstract void Dispose();
+
+        // Called on creation
+        public abstract void Enable();
+
+        // Called every frame
+        public abstract void Update();
+
+        // Called after every update
+        public virtual void Render(Graphics keyboard, out Brush mouse, out Brush headset, bool renderMice, bool renderHeadsets)
+        {
+            mouse = null;
+            headset = null;
+
+            if (Profile == null || DataModel == null || MainManager.DeviceManager.ActiveKeyboard == null)
+                return;
+
+            // Get all enabled layers who's conditions are met
+            var renderLayers = GetRenderLayers(renderMice, renderHeadsets);
+
+            // Trace debugging
+            if (DateTime.Now.AddSeconds(-2) > _lastTrace)
+            {
+                _lastTrace = DateTime.Now;
+                MainManager.Logger.Trace("Effect datamodel as JSON: \r\n{0}",
+                    JsonConvert.SerializeObject(DataModel, Formatting.Indented));
+                MainManager.Logger.Trace("Effect {0} has to render {1} layers", Name, renderLayers.Count);
+                foreach (var renderLayer in renderLayers)
+                    MainManager.Logger.Trace("    Layer name: {0}, layer type: {1}", renderLayer.Name,
+                        renderLayer.LayerType);
+            }
+
+            // Render the keyboard layer-by-layer
+            Profile.DrawProfile(keyboard, renderLayers, DataModel, MainManager.DeviceManager.ActiveKeyboard.KeyboardRectangle(KeyboardScale), false, true);
+            // Render the first enabled mouse (will default to null if renderMice was false)
+            mouse = Profile.GenerateBrush(renderLayers.LastOrDefault(l => l.LayerType == LayerType.Mouse), DataModel);
+            // Render the first enabled headset (will default to null if renderHeadsets was false)
+            headset = Profile.GenerateBrush(renderLayers.LastOrDefault(l => l.LayerType == LayerType.Headset), DataModel);
+        }
+
+        public abstract List<LayerModel> GetRenderLayers(bool renderMice, bool renderHeadsets);
+    }
 }