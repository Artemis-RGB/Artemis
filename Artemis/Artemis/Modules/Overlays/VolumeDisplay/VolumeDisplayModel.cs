﻿using System.Collections.Generic;
using System.Drawing;
using System.Runtime.InteropServices;
using System.Windows.Forms;
using Artemis.Managers;
using Artemis.Models;
using Artemis.Models.Profiles;
using NAudio.CoreAudioApi;
using Brush = System.Windows.Media.Brush;

namespace Artemis.Modules.Overlays.VolumeDisplay
{
    public class VolumeDisplayModel : OverlayModel
    {
        public VolumeDisplayModel(MainManager mainManager, VolumeDisplaySettings settings) : base(mainManager)
        {
            Settings = settings;
            Name = "VolumeDisplay";
            Enabled = Settings.Enabled;

            VolumeDisplay = new VolumeBar(MainManager.DeviceManager, settings);
        }

        public VolumeBar VolumeDisplay { get; set; }

        public VolumeDisplaySettings Settings { get; set; }

        public override void Dispose()
        {
            MainManager.KeyboardHook.KeyDownCallback -= KeyPressTask;
        }

        public override void Enable()
        {
            // Listener won't start unless the effect is active
            MainManager.KeyboardHook.KeyDownCallback += KeyPressTask;
        }

        public override void Update()
        {
            // TODO: Get from settings
            var fps = 25;

            if (VolumeDisplay == null)
                return;
            if (VolumeDisplay.Ttl < 1)
                return;

            var decreaseAmount = 500 / fps;
            VolumeDisplay.Ttl = VolumeDisplay.Ttl - decreaseAmount;
            if (VolumeDisplay.Ttl < 128)
                VolumeDisplay.Transparancy = (byte)(VolumeDisplay.Transparancy - 20);

            try
            {
                var enumerator = new MMDeviceEnumerator();
                var volumeFloat =
                    enumerator.GetDefaultAudioEndpoint(DataFlow.Render, Role.Console)
                        .AudioEndpointVolume.MasterVolumeLevelScalar;
                VolumeDisplay.Volume = (int)(volumeFloat * 100);
            }
            catch (COMException)
            {
            }
        }

        public override List<LayerModel> GetRenderLayers(bool renderMice, bool renderHeadsets)
        {
            return null;
        }

        private void KeyPressTask(KeyEventArgs e)
        {
            if (e.KeyCode != Keys.VolumeUp && e.KeyCode != Keys.VolumeDown)
                return;

            VolumeDisplay.Ttl = 1000;
            VolumeDisplay.Transparancy = 255;
        }

        public override void RenderOverlay(Graphics keyboard, ref Brush mouse, ref Brush headset, bool renderMice,
            bool renderHeadsets)
        {
<<<<<<< HEAD
            if (VolumeDisplay != null && VolumeDisplay.Ttl >= 1)
                VolumeDisplay.Draw(keyboard);
=======
            if (MainManager.DeviceManager.ActiveKeyboard == null)
                return;

            keyboard = GenerateBitmap(keyboard ?? MainManager.DeviceManager.ActiveKeyboard.KeyboardBitmap(4));
>>>>>>> db35a443
        }
    }
}<|MERGE_RESOLUTION|>--- conflicted
+++ resolved
@@ -1,95 +1,88 @@
-﻿using System.Collections.Generic;
-using System.Drawing;
-using System.Runtime.InteropServices;
-using System.Windows.Forms;
-using Artemis.Managers;
-using Artemis.Models;
-using Artemis.Models.Profiles;
-using NAudio.CoreAudioApi;
-using Brush = System.Windows.Media.Brush;
-
-namespace Artemis.Modules.Overlays.VolumeDisplay
-{
-    public class VolumeDisplayModel : OverlayModel
-    {
-        public VolumeDisplayModel(MainManager mainManager, VolumeDisplaySettings settings) : base(mainManager)
-        {
-            Settings = settings;
-            Name = "VolumeDisplay";
-            Enabled = Settings.Enabled;
-
-            VolumeDisplay = new VolumeBar(MainManager.DeviceManager, settings);
-        }
-
-        public VolumeBar VolumeDisplay { get; set; }
-
-        public VolumeDisplaySettings Settings { get; set; }
-
-        public override void Dispose()
-        {
-            MainManager.KeyboardHook.KeyDownCallback -= KeyPressTask;
-        }
-
-        public override void Enable()
-        {
-            // Listener won't start unless the effect is active
-            MainManager.KeyboardHook.KeyDownCallback += KeyPressTask;
-        }
-
-        public override void Update()
-        {
-            // TODO: Get from settings
-            var fps = 25;
-
-            if (VolumeDisplay == null)
-                return;
-            if (VolumeDisplay.Ttl < 1)
-                return;
-
-            var decreaseAmount = 500 / fps;
-            VolumeDisplay.Ttl = VolumeDisplay.Ttl - decreaseAmount;
-            if (VolumeDisplay.Ttl < 128)
-                VolumeDisplay.Transparancy = (byte)(VolumeDisplay.Transparancy - 20);
-
-            try
-            {
-                var enumerator = new MMDeviceEnumerator();
-                var volumeFloat =
-                    enumerator.GetDefaultAudioEndpoint(DataFlow.Render, Role.Console)
-                        .AudioEndpointVolume.MasterVolumeLevelScalar;
-                VolumeDisplay.Volume = (int)(volumeFloat * 100);
-            }
-            catch (COMException)
-            {
-            }
-        }
-
-        public override List<LayerModel> GetRenderLayers(bool renderMice, bool renderHeadsets)
-        {
-            return null;
-        }
-
-        private void KeyPressTask(KeyEventArgs e)
-        {
-            if (e.KeyCode != Keys.VolumeUp && e.KeyCode != Keys.VolumeDown)
-                return;
-
-            VolumeDisplay.Ttl = 1000;
-            VolumeDisplay.Transparancy = 255;
-        }
-
-        public override void RenderOverlay(Graphics keyboard, ref Brush mouse, ref Brush headset, bool renderMice,
-            bool renderHeadsets)
-        {
-<<<<<<< HEAD
-            if (VolumeDisplay != null && VolumeDisplay.Ttl >= 1)
-                VolumeDisplay.Draw(keyboard);
-=======
-            if (MainManager.DeviceManager.ActiveKeyboard == null)
-                return;
-
-            keyboard = GenerateBitmap(keyboard ?? MainManager.DeviceManager.ActiveKeyboard.KeyboardBitmap(4));
->>>>>>> db35a443
-        }
-    }
+﻿using System.Collections.Generic;
+using System.Drawing;
+using System.Runtime.InteropServices;
+using System.Windows.Forms;
+using Artemis.Managers;
+using Artemis.Models;
+using Artemis.Models.Profiles;
+using NAudio.CoreAudioApi;
+using Brush = System.Windows.Media.Brush;
+
+namespace Artemis.Modules.Overlays.VolumeDisplay
+{
+    public class VolumeDisplayModel : OverlayModel
+    {
+        public VolumeDisplayModel(MainManager mainManager, VolumeDisplaySettings settings) : base(mainManager)
+        {
+            Settings = settings;
+            Name = "VolumeDisplay";
+            Enabled = Settings.Enabled;
+
+            VolumeDisplay = new VolumeBar(MainManager.DeviceManager, settings);
+        }
+
+        public VolumeBar VolumeDisplay { get; set; }
+
+        public VolumeDisplaySettings Settings { get; set; }
+
+        public override void Dispose()
+        {
+            MainManager.KeyboardHook.KeyDownCallback -= KeyPressTask;
+        }
+
+        public override void Enable()
+        {
+            // Listener won't start unless the effect is active
+            MainManager.KeyboardHook.KeyDownCallback += KeyPressTask;
+        }
+
+        public override void Update()
+        {
+            // TODO: Get from settings
+            var fps = 25;
+
+            if (VolumeDisplay == null)
+                return;
+            if (VolumeDisplay.Ttl < 1)
+                return;
+
+            var decreaseAmount = 500 / fps;
+            VolumeDisplay.Ttl = VolumeDisplay.Ttl - decreaseAmount;
+            if (VolumeDisplay.Ttl < 128)
+                VolumeDisplay.Transparancy = (byte)(VolumeDisplay.Transparancy - 20);
+
+            try
+            {
+                var enumerator = new MMDeviceEnumerator();
+                var volumeFloat =
+                    enumerator.GetDefaultAudioEndpoint(DataFlow.Render, Role.Console)
+                        .AudioEndpointVolume.MasterVolumeLevelScalar;
+                VolumeDisplay.Volume = (int)(volumeFloat * 100);
+            }
+            catch (COMException)
+            {
+            }
+        }
+
+        public override List<LayerModel> GetRenderLayers(bool renderMice, bool renderHeadsets)
+        {
+            return null;
+        }
+
+        private void KeyPressTask(KeyEventArgs e)
+        {
+            if (e.KeyCode != Keys.VolumeUp && e.KeyCode != Keys.VolumeDown)
+                return;
+
+            VolumeDisplay.Ttl = 1000;
+            VolumeDisplay.Transparancy = 255;
+        }
+
+        public override void RenderOverlay(Graphics keyboard, ref Brush mouse, ref Brush headset, bool renderMice,
+            bool renderHeadsets)
+        {
+            if (MainManager.DeviceManager.ActiveKeyboard != null && VolumeDisplay != null && VolumeDisplay.Ttl >= 1)
+                VolumeDisplay.Draw(keyboard);
+        }
+    }
 }